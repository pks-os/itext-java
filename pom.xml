<?xml version="1.0" encoding="UTF-8"?>
<project xmlns="http://maven.apache.org/POM/4.0.0" xmlns:xsi="http://www.w3.org/2001/XMLSchema-instance"
         xsi:schemaLocation="http://maven.apache.org/POM/4.0.0 http://maven.apache.org/xsd/maven-4.0.0.xsd">
    <modelVersion>4.0.0</modelVersion>

    <groupId>com.itextpdf</groupId>
    <artifactId>root</artifactId>
    <version>1.0-SNAPSHOT</version>
    <packaging>pom</packaging>
    <url>http://maven.apache.org</url>

    <properties>
        <project.build.sourceEncoding>UTF-8</project.build.sourceEncoding>
    </properties>
<<<<<<< HEAD
    <build>
        <plugins>
            <plugin>
                <groupId>org.apache.maven.plugins</groupId>
                <artifactId>maven-compiler-plugin</artifactId>
                <version>2.3.2</version>
                <configuration>
                    <source>1.7</source>
                    <target>1.7</target>
                    <encoding>UTF-8</encoding>
=======

    <build>
        <plugins>
            <plugin>
                <artifactId>maven-compiler-plugin</artifactId>
                <configuration>
                    <source>1.7</source>
                    <target>1.7</target>
>>>>>>> 9cedcd06
                </configuration>
            </plugin>
        </plugins>
    </build>
<<<<<<< HEAD
=======

>>>>>>> 9cedcd06
    <modules>
        <module>basics</module>
        <module>core</module>
        <module>canvas</module>
        <module>utils</module>
        <module>model</module>
        <module>forms</module>
        <module>sign</module>
        <module>xmlsign</module>
        <module>parsing</module>
        
        <module>barcodes</module>
        <module>pdftest</module>
        
    </modules>
    <dependencies>
        <dependency>
            <groupId>com.itextpdf</groupId>
            <artifactId>itextpdf</artifactId>
            <version>5.5.5</version>
            <scope>test</scope>
        </dependency>
        <dependency>
            <groupId>junit</groupId>
            <artifactId>junit</artifactId>
            <version>4.12-beta-2</version>
            <scope>test</scope>
        </dependency>
        <dependency>
            <groupId>org.slf4j</groupId>
            <artifactId>slf4j-api</artifactId>
            <version>1.7.7</version>
        </dependency>
    </dependencies>

</project><|MERGE_RESOLUTION|>--- conflicted
+++ resolved
@@ -12,18 +12,6 @@
     <properties>
         <project.build.sourceEncoding>UTF-8</project.build.sourceEncoding>
     </properties>
-<<<<<<< HEAD
-    <build>
-        <plugins>
-            <plugin>
-                <groupId>org.apache.maven.plugins</groupId>
-                <artifactId>maven-compiler-plugin</artifactId>
-                <version>2.3.2</version>
-                <configuration>
-                    <source>1.7</source>
-                    <target>1.7</target>
-                    <encoding>UTF-8</encoding>
-=======
 
     <build>
         <plugins>
@@ -32,15 +20,11 @@
                 <configuration>
                     <source>1.7</source>
                     <target>1.7</target>
->>>>>>> 9cedcd06
                 </configuration>
             </plugin>
         </plugins>
     </build>
-<<<<<<< HEAD
-=======
 
->>>>>>> 9cedcd06
     <modules>
         <module>basics</module>
         <module>core</module>
