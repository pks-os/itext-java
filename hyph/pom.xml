--- conflicted
+++ resolved
@@ -4,11 +4,7 @@
   <parent>
     <groupId>com.itextpdf.android</groupId>
     <artifactId>root-android</artifactId>
-<<<<<<< HEAD
-    <version>7.2.3</version>
-=======
     <version>7.2.4</version>
->>>>>>> 473625f5
   </parent>
   <artifactId>hyph-android</artifactId>
   <name>iText 7 - hyph</name>
