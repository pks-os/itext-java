<?xml version="1.0" encoding="UTF-8"?>
<project xmlns="http://maven.apache.org/POM/4.0.0" xmlns:xsi="http://www.w3.org/2001/XMLSchema-instance" xsi:schemaLocation="http://maven.apache.org/POM/4.0.0 http://maven.apache.org/xsd/maven-4.0.0.xsd">
  <modelVersion>4.0.0</modelVersion>

  <parent>
    <groupId>com.itextpdf.android</groupId>
    <artifactId>root-android</artifactId>
<<<<<<< HEAD
    <version>7.2.2</version>
  </parent>

  <artifactId>io-android</artifactId>

=======
    <version>7.2.3</version>
  </parent>
  <artifactId>io-android</artifactId>
>>>>>>> 2721c718
  <name>iText 7 - io</name>
  <url>https://itextpdf.com/</url>

  <dependencies>
    <dependency>
      <groupId>com.itextpdf.android</groupId>
      <artifactId>commons-android</artifactId>
      <version>${project.version}</version>
    </dependency>
    <dependency>
<<<<<<< HEAD
      <groupId>xerces</groupId>
      <artifactId>xercesImpl</artifactId>
      <version>2.12.2</version>
    </dependency>
    <dependency>
=======
>>>>>>> 2721c718
      <groupId>com.itextpdf.android</groupId>
      <artifactId>pdftest-android</artifactId>
      <version>${project.version}</version>
      <scope>test</scope>
    </dependency>
<<<<<<< HEAD
=======
    <dependency>
      <groupId>xerces</groupId>
      <artifactId>xercesImpl</artifactId>
      <version>2.12.2</version>
    </dependency>
>>>>>>> 2721c718
    <!-- Android as an implementation of HTTP URL connection uses OkHttp library which requires some
    Cryptographic Service Provider (CSP). So add dependency to BouncyCastle provider. -->
    <dependency>
      <groupId>org.bouncycastle</groupId>
      <artifactId>bcpkix-jdk15to18</artifactId>
      <version>${bouncycastle.version}</version>
<<<<<<< HEAD
      <scope>test</scope>
      <optional>true</optional>
=======
      <optional>true</optional>
      <scope>test</scope>
>>>>>>> 2721c718
    </dependency>
  </dependencies>

  <build>
    <resources>
      <resource>
        <directory>src/main/resources</directory>
        <includes>
          <include>**/*.lng</include>
          <include>**/*.afm</include>
          <include>**/*.html</include>
          <include>**/*.txt</include>
          <include>**/*.properties</include>
        </includes>
      </resource>
    </resources>
    <testResources>
      <testResource>
        <directory>src/test/resources</directory>
        <includes>
          <include>**/*.*</include>
        </includes>
      </testResource>
    </testResources>
  </build>
</project><|MERGE_RESOLUTION|>--- conflicted
+++ resolved
@@ -1,24 +1,14 @@
 <?xml version="1.0" encoding="UTF-8"?>
 <project xmlns="http://maven.apache.org/POM/4.0.0" xmlns:xsi="http://www.w3.org/2001/XMLSchema-instance" xsi:schemaLocation="http://maven.apache.org/POM/4.0.0 http://maven.apache.org/xsd/maven-4.0.0.xsd">
   <modelVersion>4.0.0</modelVersion>
-
   <parent>
     <groupId>com.itextpdf.android</groupId>
     <artifactId>root-android</artifactId>
-<<<<<<< HEAD
-    <version>7.2.2</version>
-  </parent>
-
-  <artifactId>io-android</artifactId>
-
-=======
     <version>7.2.3</version>
   </parent>
   <artifactId>io-android</artifactId>
->>>>>>> 2721c718
   <name>iText 7 - io</name>
   <url>https://itextpdf.com/</url>
-
   <dependencies>
     <dependency>
       <groupId>com.itextpdf.android</groupId>
@@ -26,43 +16,26 @@
       <version>${project.version}</version>
     </dependency>
     <dependency>
-<<<<<<< HEAD
-      <groupId>xerces</groupId>
-      <artifactId>xercesImpl</artifactId>
-      <version>2.12.2</version>
-    </dependency>
-    <dependency>
-=======
->>>>>>> 2721c718
       <groupId>com.itextpdf.android</groupId>
       <artifactId>pdftest-android</artifactId>
       <version>${project.version}</version>
       <scope>test</scope>
     </dependency>
-<<<<<<< HEAD
-=======
     <dependency>
       <groupId>xerces</groupId>
       <artifactId>xercesImpl</artifactId>
       <version>2.12.2</version>
     </dependency>
->>>>>>> 2721c718
     <!-- Android as an implementation of HTTP URL connection uses OkHttp library which requires some
     Cryptographic Service Provider (CSP). So add dependency to BouncyCastle provider. -->
     <dependency>
       <groupId>org.bouncycastle</groupId>
       <artifactId>bcpkix-jdk15to18</artifactId>
       <version>${bouncycastle.version}</version>
-<<<<<<< HEAD
-      <scope>test</scope>
-      <optional>true</optional>
-=======
       <optional>true</optional>
       <scope>test</scope>
->>>>>>> 2721c718
     </dependency>
   </dependencies>
-
   <build>
     <resources>
       <resource>
