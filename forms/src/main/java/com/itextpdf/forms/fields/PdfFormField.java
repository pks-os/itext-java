/*

    This file is part of the iText (R) project.
    Copyright (c) 1998-2017 iText Group NV
    Authors: Bruno Lowagie, Paulo Soares, et al.

    This program is free software; you can redistribute it and/or modify
    it under the terms of the GNU Affero General Public License version 3
    as published by the Free Software Foundation with the addition of the
    following permission added to Section 15 as permitted in Section 7(a):
    FOR ANY PART OF THE COVERED WORK IN WHICH THE COPYRIGHT IS OWNED BY
    ITEXT GROUP. ITEXT GROUP DISCLAIMS THE WARRANTY OF NON INFRINGEMENT
    OF THIRD PARTY RIGHTS

    This program is distributed in the hope that it will be useful, but
    WITHOUT ANY WARRANTY; without even the implied warranty of MERCHANTABILITY
    or FITNESS FOR A PARTICULAR PURPOSE.
    See the GNU Affero General Public License for more details.
    You should have received a copy of the GNU Affero General Public License
    along with this program; if not, see http://www.gnu.org/licenses or write to
    the Free Software Foundation, Inc., 51 Franklin Street, Fifth Floor,
    Boston, MA, 02110-1301 USA, or download the license from the following URL:
    http://itextpdf.com/terms-of-use/

    The interactive user interfaces in modified source and object code versions
    of this program must display Appropriate Legal Notices, as required under
    Section 5 of the GNU Affero General Public License.

    In accordance with Section 7(b) of the GNU Affero General Public License,
    a covered work must retain the producer line in every PDF that is created
    or manipulated using iText.

    You can be released from the requirements of the license by purchasing
    a commercial license. Buying such a license is mandatory as soon as you
    develop commercial activities involving the iText software without
    disclosing the source code of your own applications.
    These activities include: offering paid services to customers as an ASP,
    serving PDFs on the fly in a web application, shipping iText with a closed
    source product.

    For more information, please contact iText Software Corp. at this
    address: sales@itextpdf.com
 */
package com.itextpdf.forms.fields;

import com.itextpdf.io.LogMessageConstant;
import com.itextpdf.io.codec.Base64;
import com.itextpdf.io.font.FontConstants;
import com.itextpdf.io.font.FontProgram;
import com.itextpdf.io.font.PdfEncodings;
import com.itextpdf.io.image.ImageData;
import com.itextpdf.io.image.ImageDataFactory;
import com.itextpdf.io.source.PdfTokenizer;
import com.itextpdf.io.source.RandomAccessFileOrArray;
import com.itextpdf.io.source.RandomAccessSourceFactory;
import com.itextpdf.kernel.PdfException;
import com.itextpdf.kernel.colors.Color;
import com.itextpdf.kernel.colors.ColorConstants;
import com.itextpdf.kernel.colors.DeviceCmyk;
import com.itextpdf.kernel.colors.DeviceGray;
import com.itextpdf.kernel.colors.DeviceRgb;
import com.itextpdf.kernel.font.PdfFont;
import com.itextpdf.kernel.font.PdfFontFactory;
import com.itextpdf.kernel.geom.Matrix;
import com.itextpdf.kernel.geom.Rectangle;
import com.itextpdf.kernel.pdf.PdfAConformanceLevel;
import com.itextpdf.kernel.pdf.PdfArray;
import com.itextpdf.kernel.pdf.PdfDictionary;
import com.itextpdf.kernel.pdf.PdfDocument;
import com.itextpdf.kernel.pdf.PdfIndirectReference;
import com.itextpdf.kernel.pdf.PdfName;
import com.itextpdf.kernel.pdf.PdfNumber;
import com.itextpdf.kernel.pdf.PdfObject;
import com.itextpdf.kernel.pdf.PdfObjectWrapper;
import com.itextpdf.kernel.pdf.PdfPage;
import com.itextpdf.kernel.pdf.PdfResources;
import com.itextpdf.kernel.pdf.PdfStream;
import com.itextpdf.kernel.pdf.PdfString;
import com.itextpdf.kernel.pdf.action.PdfAction;
import com.itextpdf.kernel.pdf.annot.PdfAnnotation;
import com.itextpdf.kernel.pdf.annot.PdfWidgetAnnotation;
import com.itextpdf.kernel.pdf.canvas.PdfCanvas;
import com.itextpdf.kernel.pdf.xobject.PdfFormXObject;
import com.itextpdf.kernel.pdf.xobject.PdfImageXObject;
import com.itextpdf.layout.Canvas;
import com.itextpdf.layout.element.Paragraph;
import com.itextpdf.layout.property.Property;
import com.itextpdf.layout.property.TextAlignment;
import com.itextpdf.layout.property.VerticalAlignment;

import java.io.IOException;
import java.nio.charset.StandardCharsets;
import java.util.ArrayList;
import java.util.LinkedHashSet;
import java.util.List;
import java.util.Set;

import org.slf4j.Logger;
import org.slf4j.LoggerFactory;

/**
 * This class represents a single field or field group in an {@link com.itextpdf.forms.PdfAcroForm
 * AcroForm}.
 * <p>
 * <br><br>
 * To be able to be wrapped with this {@link PdfObjectWrapper} the {@link PdfObject}
 * must be indirect.
 */
public class PdfFormField extends PdfObjectWrapper<PdfDictionary> {

    /**
     * Flag that designates, if set, that the field can contain multiple lines
     * of text.
     */
    public static final int FF_MULTILINE = makeFieldFlag(13);

    /**
     * Flag that designates, if set, that the field's contents must be obfuscated.
     */
    public static final int FF_PASSWORD = makeFieldFlag(14);
    /**
     * Size of text in form fields when font size is not explicitly set.
     */
    public static final int DEFAULT_FONT_SIZE = 12;
    public static final int MIN_FONT_SIZE = 4;
    public static final int DA_FONT = 0;
    public static final int DA_SIZE = 1;
    public static final int DA_COLOR = 2;

    public static final int ALIGN_LEFT = 0;
    public static final int ALIGN_CENTER = 1;
    public static final int ALIGN_RIGHT = 2;

    /**
     * A field with the symbol check
     */
    public static final int TYPE_CHECK = 1;
    /**
     * A field with the symbol circle
     */
    public static final int TYPE_CIRCLE = 2;
    /**
     * A field with the symbol cross
     */
    public static final int TYPE_CROSS = 3;
    /**
     * A field with the symbol diamond
     */
    public static final int TYPE_DIAMOND = 4;
    /**
     * A field with the symbol square
     */
    public static final int TYPE_SQUARE = 5;
    /**
     * A field with the symbol star
     */
    public static final int TYPE_STAR = 6;

    public static final int HIDDEN = 1;
    public static final int VISIBLE_BUT_DOES_NOT_PRINT = 2;
    public static final int HIDDEN_BUT_PRINTABLE = 3;
    public static final int VISIBLE = 4;

    public static final int FF_READ_ONLY = makeFieldFlag(1);
    public static final int FF_REQUIRED = makeFieldFlag(2);
    public static final int FF_NO_EXPORT = makeFieldFlag(3);

    public static final float X_OFFSET = 2;

    protected static String[] typeChars = {"4", "l", "8", "u", "n", "H"};

    protected String text;
    protected ImageData img;
    protected PdfFont font;
    protected float fontSize = -1;
    protected Color color;
    protected int checkType;
    protected float borderWidth = 0;
    protected Color backgroundColor;
    protected Color borderColor;
    protected int rotation = 0;
    protected PdfFormXObject form;
    protected PdfAConformanceLevel pdfAConformanceLevel;

    protected static final String check = "0.8 0 0 0.8 0.3 0.5 cm 0 0 m\n" +
            "0.066 -0.026 l\n" +
            "0.137 -0.15 l\n" +
            "0.259 0.081 0.46 0.391 0.553 0.461 c\n" +
            "0.604 0.489 l\n" +
            "0.703 0.492 l\n" +
            "0.543 0.312 0.255 -0.205 0.154 -0.439 c\n" +
            "0.069 -0.399 l\n" +
            "0.035 -0.293 -0.039 -0.136 -0.091 -0.057 c\n" +
            "h\n" +
            "f\n";

    protected static final String circle = "1 0 0 1 0.86 0.5 cm 0 0 m\n" +
            "0 0.204 -0.166 0.371 -0.371 0.371 c\n" +
            "-0.575 0.371 -0.741 0.204 -0.741 0 c\n" +
            "-0.741 -0.204 -0.575 -0.371 -0.371 -0.371 c\n" +
            "-0.166 -0.371 0 -0.204 0 0 c\n" +
            "f\n";


    protected static final String cross = "1 0 0 1 0.80 0.8 cm 0 0 m\n" +
            "-0.172 -0.027 l\n" +
            "-0.332 -0.184 l\n" +
            "-0.443 -0.019 l\n" +
            "-0.475 -0.009 l\n" +
            "-0.568 -0.168 l\n" +
            "-0.453 -0.324 l\n" +
            "-0.58 -0.497 l\n" +
            "-0.59 -0.641 l\n" +
            "-0.549 -0.627 l\n" +
            "-0.543 -0.612 -0.457 -0.519 -0.365 -0.419 c\n" +
            "-0.163 -0.572 l\n" +
            "-0.011 -0.536 l\n" +
            "-0.004 -0.507 l\n" +
            "-0.117 -0.441 l\n" +
            "-0.246 -0.294 l\n" +
            "-0.132 -0.181 l\n" +
            "0.031 -0.04 l\n" +
            "h\n" +
            "f\n";

    protected static final String diamond = "1 0 0 1 0.5 0.12 cm 0 0 m\n" +
            "0.376 0.376 l\n" +
            "0 0.751 l\n" +
            "-0.376 0.376 l\n" +
            "h\n" +
            "f\n";

    protected static final String square = "1 0 0 1 0.835 0.835 cm 0 0 -0.669 -0.67 re\n" +
            "f\n";

    protected static final String star = "0.95 0 0 0.95 0.85 0.6 cm 0 0 m\n" +
            "-0.291 0 l\n" +
            "-0.381 0.277 l\n" +
            "-0.47 0 l\n" +
            "-0.761 0 l\n" +
            "-0.526 -0.171 l\n" +
            "-0.616 -0.448 l\n" +
            "-0.381 -0.277 l\n" +
            "-0.145 -0.448 l\n" +
            "-0.236 -0.171 l\n" +
            "h\n" +
            "f\n";

    /**
     * Creates a form field as a wrapper object around a {@link PdfDictionary}.
     * This {@link PdfDictionary} must be an indirect object.
     *
     * @param pdfObject the dictionary to be wrapped, must have an indirect reference.
     */
    public PdfFormField(PdfDictionary pdfObject) {
        super(pdfObject);
        ensureObjectIsAddedToDocument(pdfObject);
        setForbidRelease();
    }

    /**
     * Creates a minimal {@link PdfFormField}.
     * @param pdfDocument   The document
     */
    protected PdfFormField(PdfDocument pdfDocument) {
        this((PdfDictionary) new PdfDictionary().makeIndirect(pdfDocument));
        PdfName formType = getFormType();
        if (formType != null) {
            put(PdfName.FT, formType);
        }
    }

    /**
     * Creates a form field as a parent of a {@link PdfWidgetAnnotation}.
     *
     * @param widget        The widget which will be a kid of the {@link PdfFormField}
     * @param pdfDocument   The document
     */
    protected PdfFormField(PdfWidgetAnnotation widget, PdfDocument pdfDocument) {
        this((PdfDictionary) new PdfDictionary().makeIndirect(pdfDocument));
        widget.makeIndirect(pdfDocument);
        addKid(widget);
        put(PdfName.FT, getFormType());
    }

    /**
     * Makes a field flag by bit position. Bit positions are numbered 1 to 32.
     * But position 0 corresponds to flag 1, position 3 corresponds to flag 4 etc.
     *
     * @param bitPosition bit position of a flag in range 1 to 32 from the pdf specification.
     * @return corresponding field flag.
     */
    public static int makeFieldFlag(int bitPosition) {
        return (1 << (bitPosition - 1));
    }

    /**
     * Creates an empty form field without a predefined set of layout or
     * behavior.
     *
     * @param doc the {@link PdfDocument} to create the field in
     * @return a new {@link PdfFormField}
     */
    public static PdfFormField createEmptyField(PdfDocument doc) {
        return new PdfFormField(doc);
    }

    /**
     * Creates an empty {@link PdfButtonFormField button form field} with custom
     * behavior and layout, on a specified location.
     *
     * @param doc   the {@link PdfDocument} to create the button field in
     * @param rect  the location on the page for the button
     * @param flags an <code>int</code>, containing a set of binary behavioral
     *              flags. Do binary <code>OR</code> on this <code>int</code> to set the
     *              flags you require.
     * @return a new {@link PdfButtonFormField}
     */
    public static PdfButtonFormField createButton(PdfDocument doc, Rectangle rect, int flags) {
        PdfWidgetAnnotation annot = new PdfWidgetAnnotation(rect);
        PdfButtonFormField field = new PdfButtonFormField(annot, doc);
        field.setFieldFlags(flags);
        return field;
    }

    /**
     * Creates an empty {@link PdfButtonFormField button form field} with custom
     * behavior and layout.
     *
     * @param doc   the {@link PdfDocument} to create the button field in
     * @param flags an <code>int</code>, containing a set of binary behavioral
     *              flags. Do binary <code>OR</code> on this <code>int</code> to set the
     *              flags you require.
     * @return a new {@link PdfButtonFormField}
     */
    public static PdfButtonFormField createButton(PdfDocument doc, int flags) {
        PdfButtonFormField field = new PdfButtonFormField(doc);
        field.setFieldFlags(flags);
        return field;
    }

    /**
     * Creates an empty {@link PdfTextFormField text form field}.
     *
     * @param doc the {@link PdfDocument} to create the text field in
     * @return a new {@link PdfTextFormField}
     */
    public static PdfTextFormField createText(PdfDocument doc) {
        return new PdfTextFormField(doc);
    }

    /**
     * Creates an empty {@link PdfTextFormField text form field}.
     *
     * @param doc  the {@link PdfDocument} to create the text field in
     * @param rect the location on the page for the text field
     * @return a new {@link PdfTextFormField}
     */
    public static PdfTextFormField createText(PdfDocument doc, Rectangle rect) {
        PdfWidgetAnnotation annot = new PdfWidgetAnnotation(rect);
        return new PdfTextFormField(annot, doc);
    }

    /**
     * Creates a named {@link PdfTextFormField text form field} with an initial
     * value, and the form's default font specified in
     * {@link com.itextpdf.forms.PdfAcroForm#getDefaultResources}.
     *
     * @param doc  the {@link PdfDocument} to create the text field in
     * @param rect the location on the page for the text field
     * @param name the name of the form field
     * @return a new {@link PdfTextFormField}
     */
    public static PdfTextFormField createText(PdfDocument doc, Rectangle rect, String name) {
        return createText(doc, rect, name, "");
    }

    /**
     * Creates a named {@link PdfTextFormField text form field} with an initial
     * value, and the form's default font specified in
     * {@link com.itextpdf.forms.PdfAcroForm#getDefaultResources}.
     *
     * @param doc   the {@link PdfDocument} to create the text field in
     * @param rect  the location on the page for the text field
     * @param name  the name of the form field
     * @param value the initial value
     * @return a new {@link PdfTextFormField}
     */
    public static PdfTextFormField createText(PdfDocument doc, Rectangle rect, String name, String value) {
        try {
            return createText(doc, rect, name, value, PdfFontFactory.createFont(), (float) DEFAULT_FONT_SIZE);
        } catch (IOException e) {
            throw new PdfException(e);
        }
    }

    /**
     * Creates a named {@link PdfTextFormField text form field} with an initial
     * value, with a specified font and font size.
     *
     * @param doc      the {@link PdfDocument} to create the text field in
     * @param rect     the location on the page for the text field
     * @param name     the name of the form field
     * @param value    the initial value
     * @param font     a {@link PdfFont}
     * @param fontSize the size of the font
     * @return a new {@link PdfTextFormField}
     */
    public static PdfTextFormField createText(PdfDocument doc, Rectangle rect, String name, String value, PdfFont font, float fontSize) {
        return createText(doc, rect, name, value, font, fontSize, false);
    }

    /**
     * Creates a named {@link PdfTextFormField text form field} with an initial
     * value, with a specified font and font size.
     *
     * @param doc       the {@link PdfDocument} to create the text field in
     * @param rect      the location on the page for the text field
     * @param name      the name of the form field
     * @param value     the initial value
     * @param font      a {@link PdfFont}
     * @param fontSize  the size of the font
     * @param multiline true for multiline text field
     * @return a new {@link PdfTextFormField}
     */
    public static PdfTextFormField createText(PdfDocument doc, Rectangle rect, String name, String value, PdfFont font, float fontSize, boolean multiline) {
        PdfWidgetAnnotation annot = new PdfWidgetAnnotation(rect);
        PdfTextFormField field = new PdfTextFormField(annot, doc);
        field.setMultiline(multiline);
        field.font = font;
        field.fontSize = fontSize;
        field.setValue(value);
        field.setFieldName(name);

        return field;
    }

    /**
     * Creates a named {@link PdfTextFormField multilined text form field} with an initial
     * value, with a specified font and font size.
     *
     * @param doc      the {@link PdfDocument} to create the text field in
     * @param rect     the location on the page for the text field
     * @param name     the name of the form field
     * @param value    the initial value
     * @param font     a {@link PdfFont}
     * @param fontSize the size of the font
     * @return a new {@link PdfTextFormField}
     */
    public static PdfTextFormField createMultilineText(PdfDocument doc, Rectangle rect, String name, String value, PdfFont font, float fontSize) {
        return createText(doc, rect, name, value, font, fontSize, true);
    }

    /**
     * Creates a named {@link PdfTextFormField multiline text form field} with an initial
     * value, and the form's default font specified in
     * {@link com.itextpdf.forms.PdfAcroForm#getDefaultResources}.
     *
     * @param doc   the {@link PdfDocument} to create the text field in
     * @param rect  the location on the page for the text field
     * @param name  the name of the form field
     * @param value the initial value
     * @return a new {@link PdfTextFormField}
     */
    public static PdfTextFormField createMultilineText(PdfDocument doc, Rectangle rect, String name, String value) {
        try {
            return createText(doc, rect, name, value, PdfFontFactory.createFont(), (float) DEFAULT_FONT_SIZE, true);
        } catch (IOException e) {
            throw new PdfException(e);
        }
    }

    /**
     * Creates an empty {@link PdfChoiceFormField choice form field}.
     *
     * @param doc   the {@link PdfDocument} to create the choice field in
     * @param flags an <code>int</code>, containing a set of binary behavioral
     *              flags. Do binary <code>OR</code> on this <code>int</code> to set the
     *              flags you require.
     * @return a new {@link PdfChoiceFormField}
     */
    public static PdfChoiceFormField createChoice(PdfDocument doc, int flags) {
        PdfChoiceFormField field = new PdfChoiceFormField(doc);
        field.setFieldFlags(flags);
        return field;
    }

    /**
     * Creates an empty {@link PdfChoiceFormField choice form field} with custom
     * behavior and layout, on a specified location.
     *
     * @param doc   the {@link PdfDocument} to create the choice field in
     * @param rect  the location on the page for the choice field
     * @param flags an <code>int</code>, containing a set of binary behavioral
     *              flags. Do binary <code>OR</code> on this <code>int</code> to set the
     *              flags you require.
     * @return a new {@link PdfChoiceFormField}
     */
    public static PdfChoiceFormField createChoice(PdfDocument doc, Rectangle rect, int flags) {
        PdfWidgetAnnotation annot = new PdfWidgetAnnotation(rect);
        PdfChoiceFormField field = new PdfChoiceFormField(annot, doc);
        field.setFieldFlags(flags);
        return field;
    }

    /**
     * Creates a {@link PdfChoiceFormField choice form field} with custom
     * behavior and layout, on a specified location.
     *
     * @param doc     the {@link PdfDocument} to create the choice field in
     * @param rect    the location on the page for the choice field
     * @param name    the name of the form field
     * @param value   the initial value
     * @param options an array of {@link PdfString} objects that each represent
     *                the 'on' state of one of the choices.
     * @param flags   an <code>int</code>, containing a set of binary behavioral
     *                flags. Do binary <code>OR</code> on this <code>int</code> to set the
     *                flags you require.
     * @return a new {@link PdfChoiceFormField}
     */
    public static PdfChoiceFormField createChoice(PdfDocument doc, Rectangle rect, String name, String value, PdfArray options, int flags) {
        try {
            return createChoice(doc, rect, name, value, PdfFontFactory.createFont(), (float) DEFAULT_FONT_SIZE, options, flags);
        } catch (IOException e) {
            throw new PdfException(e);
        }
    }

    /**
     * Creates a {@link PdfChoiceFormField choice form field} with custom
     * behavior and layout, on a specified location.
     *
     * @param doc      the {@link PdfDocument} to create the choice field in
     * @param rect     the location on the page for the choice field
     * @param name     the name of the form field
     * @param value    the initial value
     * @param font     a {@link PdfFont}
     * @param fontSize the size of the font
     * @param options  an array of {@link PdfString} objects that each represent
     *                 the 'on' state of one of the choices.
     * @param flags    an <code>int</code>, containing a set of binary behavioral
     *                 flags. Do binary <code>OR</code> on this <code>int</code> to set the
     *                 flags you require.
     * @return a new {@link PdfChoiceFormField}
     */
    public static PdfChoiceFormField createChoice(PdfDocument doc, Rectangle rect, String name, String value, PdfFont font, float fontSize, PdfArray options, int flags) {
        PdfWidgetAnnotation annot = new PdfWidgetAnnotation(rect);
        PdfFormField field = new PdfChoiceFormField(annot, doc);
        field.font = font;
        field.fontSize = fontSize;
        field.put(PdfName.Opt, options);
        field.setFieldFlags(flags);
        field.setFieldName(name);
        field.getPdfObject().put(PdfName.V, new PdfString(value));
        if ((flags & PdfChoiceFormField.FF_COMBO) == 0) {
            value = field.optionsArrayToString(options);
        }

        PdfFormXObject xObject = new PdfFormXObject(new Rectangle(0, 0, rect.getWidth(), rect.getHeight()));
        field.drawMultiLineTextAppearance(rect, font, fontSize, value, xObject);
        xObject.getResources().addFont(doc, font);
        annot.setNormalAppearance(xObject.getPdfObject());

        return (PdfChoiceFormField) field;
    }

    /**
     * Creates an empty {@link PdfSignatureFormField signature form field}.
     *
     * @param doc the {@link PdfDocument} to create the signature field in
     * @return a new {@link PdfSignatureFormField}
     */
    public static PdfSignatureFormField createSignature(PdfDocument doc) {
        return new PdfSignatureFormField(doc);
    }

    /**
     * Creates an empty {@link PdfSignatureFormField signature form field}.
     *
     * @param doc  the {@link PdfDocument} to create the signature field in
     * @param rect the location on the page for the signature field
     * @return a new {@link PdfSignatureFormField}
     */
    public static PdfSignatureFormField createSignature(PdfDocument doc, Rectangle rect) {
        PdfWidgetAnnotation annot = new PdfWidgetAnnotation(rect);
        return new PdfSignatureFormField(annot, doc);
    }

    /**
     * Creates a {@link PdfButtonFormField radio group form field}.
     *
     * @param doc   the {@link PdfDocument} to create the radio group in
     * @param name  the name of the form field
     * @param value the initial value
     * @return a new {@link PdfButtonFormField radio group}
     */
    public static PdfButtonFormField createRadioGroup(PdfDocument doc, String name, String value) {
        PdfButtonFormField radio = createButton(doc, PdfButtonFormField.FF_RADIO);
        radio.setFieldName(name);
        radio.put(PdfName.V, new PdfName(value));
        return radio;
    }

    /**
     * Creates a generic {@link PdfFormField} that is added to a radio group.
     *
     * @param doc        the {@link PdfDocument} to create the radio group in
     * @param rect       the location on the page for the field
     * @param radioGroup the radio button group that this field should belong to
     * @param value      the initial value
     * @return a new {@link PdfFormField}
     * @see #createRadioGroup(com.itextpdf.kernel.pdf.PdfDocument, java.lang.String, java.lang.String)
     */
    public static PdfFormField createRadioButton(PdfDocument doc, Rectangle rect, PdfButtonFormField radioGroup, String value) {
        PdfWidgetAnnotation annot = new PdfWidgetAnnotation(rect);
        PdfFormField radio = new PdfButtonFormField(annot, doc);

        String name = radioGroup.getValue().toString().substring(1);
        if (name.equals(value)) {
            annot.setAppearanceState(new PdfName(value));
        } else {
            annot.setAppearanceState(new PdfName("Off"));
        }
        radio.drawRadioAppearance(rect.getWidth(), rect.getHeight(), value);
        radioGroup.addKid(radio);
        return radio;
    }

    /**
     * Creates a generic {@link PdfFormField} that is added to a radio group.
     *
     * @param doc                  the {@link PdfDocument} to create the radio group in
     * @param rect                 the location on the page for the field
     * @param radioGroup           the radio button group that this field should belong to
     * @param value                the initial value
     * @param pdfAConformanceLevel the {@link PdfAConformanceLevel} of the document. {@code} null if it's no PDF/A document
     * @return a new {@link PdfFormField}
     * @see #createRadioGroup(com.itextpdf.kernel.pdf.PdfDocument, java.lang.String, java.lang.String)
     */
    public static PdfFormField createRadioButton(PdfDocument doc, Rectangle rect, PdfButtonFormField radioGroup, String value, PdfAConformanceLevel pdfAConformanceLevel) {
        PdfWidgetAnnotation annot = new PdfWidgetAnnotation(rect);
        PdfFormField radio = new PdfButtonFormField(annot, doc);
        radio.pdfAConformanceLevel = pdfAConformanceLevel;
        annot.setFlag(PdfAnnotation.PRINT);

        String name = radioGroup.getValue().toString().substring(1);
        if (name.equals(value)) {
            annot.setAppearanceState(new PdfName(value));
        } else {
            annot.setAppearanceState(new PdfName("Off"));
        }
        if (pdfAConformanceLevel != null && "1".equals(pdfAConformanceLevel.getPart())) {
            radio.drawPdfA1RadioAppearance(rect.getWidth(), rect.getHeight(), value);
        } else {
            radio.drawRadioAppearance(rect.getWidth(), rect.getHeight(), value);
        }

        radioGroup.addKid(radio);
        return radio;
    }

    /**
     * Creates a {@link PdfButtonFormField} as a push button without data.
     *
     * @param doc     the {@link PdfDocument} to create the radio group in
     * @param rect    the location on the page for the field
     * @param name    the name of the form field
     * @param caption the text to display on the button
     * @return a new {@link PdfButtonFormField}
     */
    public static PdfButtonFormField createPushButton(PdfDocument doc, Rectangle rect, String name, String caption) {
        PdfButtonFormField field;
        try {
            field = createPushButton(doc, rect, name, caption, PdfFontFactory.createFont(), (float) DEFAULT_FONT_SIZE);
        } catch (IOException e) {
            throw new PdfException(e);
        }
        return field;
    }

    /**
     * Creates a {@link PdfButtonFormField} as a push button without data, with
     * its caption in a custom font.
     *
     * @param doc      the {@link PdfDocument} to create the radio group in
     * @param rect     the location on the page for the field
     * @param name     the name of the form field
     * @param caption  the text to display on the button
     * @param font     a {@link PdfFont}
     * @param fontSize the size of the font
     * @return a new {@link PdfButtonFormField}
     */
    public static PdfButtonFormField createPushButton(PdfDocument doc, Rectangle rect, String name, String caption, PdfFont font, float fontSize) {
        PdfWidgetAnnotation annot = new PdfWidgetAnnotation(rect);
        PdfButtonFormField field = new PdfButtonFormField(annot, doc);
        field.setPushButton(true);
        field.setFieldName(name);
        field.text = caption;
        field.font = font;
        field.fontSize = fontSize;

        PdfFormXObject xObject = field.drawPushButtonAppearance(rect.getWidth(), rect.getHeight(), caption, font, fontSize);
        annot.setNormalAppearance(xObject.getPdfObject());

        PdfDictionary mk = new PdfDictionary();
        mk.put(PdfName.CA, new PdfString(caption));
        mk.put(PdfName.BG, new PdfArray(field.backgroundColor.getColorValue()));
        annot.setAppearanceCharacteristics(mk);

        return field;
    }

    /**
     * Creates a {@link PdfButtonFormField} as a checkbox.
     *
     * @param doc   the {@link PdfDocument} to create the radio group in
     * @param rect  the location on the page for the field
     * @param name  the name of the form field
     * @param value the initial value
     * @return a new {@link PdfButtonFormField checkbox}
     */
    public static PdfButtonFormField createCheckBox(PdfDocument doc, Rectangle rect, String name, String value) {
        return createCheckBox(doc, rect, name, value, TYPE_CROSS);
    }

    /**
     * Creates a {@link PdfButtonFormField} as a checkbox.
     *
     * @param doc       the {@link PdfDocument} to create the radio group in
     * @param rect      the location on the page for the field
     * @param name      the name of the form field
     * @param value     the initial value
     * @param checkType the type of checkbox graphic to use.
     * @return a new {@link PdfButtonFormField checkbox}
     */
    public static PdfButtonFormField createCheckBox(PdfDocument doc, Rectangle rect, String name, String value, int checkType) {
        return createCheckBox(doc, rect, name, value, checkType, null);
    }

    /**
     * Creates a {@link PdfButtonFormField} as a checkbox.
     *
     * @param doc                  the {@link PdfDocument} to create the radio group in
     * @param rect                 the location on the page for the field
     * @param name                 the name of the form field
     * @param value                the initial value
     * @param checkType            the type of checkbox graphic to use.
     * @param pdfAConformanceLevel the {@link PdfAConformanceLevel} of the document. {@code} null if it's no PDF/A document
     * @return a new {@link PdfButtonFormField checkbox}
     */
    public static PdfButtonFormField createCheckBox(PdfDocument doc, Rectangle rect, String name, String value, int checkType, PdfAConformanceLevel pdfAConformanceLevel) {
        PdfWidgetAnnotation annot = new PdfWidgetAnnotation(rect);
        PdfButtonFormField check = new PdfButtonFormField(annot, doc);
        check.pdfAConformanceLevel = pdfAConformanceLevel;
        annot.setFlag(PdfAnnotation.PRINT);
        check.setCheckType(checkType);
        check.setFieldName(name);
        check.put(PdfName.V, new PdfName(value));
        annot.setAppearanceState(new PdfName(value));
        String pdfAVersion = pdfAConformanceLevel != null ? pdfAConformanceLevel.getPart() : "";
        switch (pdfAVersion) {
            case "1":
                check.drawPdfA1CheckAppearance(rect.getWidth(), rect.getHeight(), value.equals("Off") ? "Yes" : value, checkType);
                break;
            case "2":
                check.drawPdfA2CheckAppearance(rect.getWidth(), rect.getHeight(), value.equals("Off") ? "Yes" : value, checkType);
                break;
            case "3":
                check.drawPdfA2CheckAppearance(rect.getWidth(), rect.getHeight(), value.equals("Off") ? "Yes" : value, checkType);
                break;
            default:
                check.drawCheckAppearance(rect.getWidth(), rect.getHeight(), value.equals("Off") ? "Yes" : value);
                break;
        }

        return check;
    }

    /**
     * Creates a {@link PdfChoiceFormField combobox} with custom
     * behavior and layout, on a specified location.
     *
     * @param doc     the {@link PdfDocument} to create the combobox in
     * @param rect    the location on the page for the combobox
     * @param name    the name of the form field
     * @param value   the initial value
     * @param options a two-dimensional array of Strings which will be converted
     *                to a PdfArray.
     * @return a new {@link PdfChoiceFormField} as a combobox
     */
    public static PdfChoiceFormField createComboBox(PdfDocument doc, Rectangle rect, String name, String value, String[][] options) {
        return createChoice(doc, rect, name, value, processOptions(options), PdfChoiceFormField.FF_COMBO);
    }

    /**
     * Creates a {@link PdfChoiceFormField combobox} with custom
     * behavior and layout, on a specified location.
     *
     * @param doc     the {@link PdfDocument} to create the combobox in
     * @param rect    the location on the page for the combobox
     * @param name    the name of the form field
     * @param value   the initial value
     * @param options an array of Strings which will be converted to a PdfArray.
     * @return a new {@link PdfChoiceFormField} as a combobox
     */
    public static PdfChoiceFormField createComboBox(PdfDocument doc, Rectangle rect, String name, String value, String[] options) {
        return createChoice(doc, rect, name, value, processOptions(options), PdfChoiceFormField.FF_COMBO);
    }

    /**
     * Creates a {@link PdfChoiceFormField list field} with custom
     * behavior and layout, on a specified location.
     *
     * @param doc     the {@link PdfDocument} to create the choice field in
     * @param rect    the location on the page for the choice field
     * @param name    the name of the form field
     * @param value   the initial value
     * @param options a two-dimensional array of Strings which will be converted
     *                to a PdfArray.
     * @return a new {@link PdfChoiceFormField} as a list field
     */
    public static PdfChoiceFormField createList(PdfDocument doc, Rectangle rect, String name, String value, String[][] options) {
        return createChoice(doc, rect, name, value, processOptions(options), 0);
    }

    /**
     * Creates a {@link PdfChoiceFormField list field} with custom
     * behavior and layout, on a specified location.
     *
     * @param doc     the {@link PdfDocument} to create the list field in
     * @param rect    the location on the page for the list field
     * @param name    the name of the form field
     * @param value   the initial value
     * @param options an array of Strings which will be converted to a PdfArray.
     * @return a new {@link PdfChoiceFormField} as a list field
     */
    public static PdfChoiceFormField createList(PdfDocument doc, Rectangle rect, String name, String value, String[] options) {
        return createChoice(doc, rect, name, value, processOptions(options), 0);
    }

    /**
     * Creates a (subtype of) {@link PdfFormField} object. The type of the object
     * depends on the <code>FT</code> entry in the <code>pdfObject</code> parameter.
     *
     * @param pdfObject assumed to be either a {@link PdfDictionary}, or a
     *                  {@link PdfIndirectReference} to a {@link PdfDictionary}
     * @param document  the {@link PdfDocument} to create the field in
     * @return a new {@link PdfFormField}, or <code>null</code> if
     * <code>pdfObject</code> does not contain a <code>FT</code> entry
     */
    public static PdfFormField makeFormField(PdfObject pdfObject, PdfDocument document) {
        PdfFormField field = null;
        if (pdfObject.isDictionary()) {
            PdfDictionary dictionary = (PdfDictionary) pdfObject;
            PdfName formType = dictionary.getAsName(PdfName.FT);
            if (PdfName.Tx.equals(formType)) {
                field = new PdfTextFormField(dictionary);
            } else if (PdfName.Btn.equals(formType)) {
                field = new PdfButtonFormField(dictionary);
            } else if (PdfName.Ch.equals(formType)) {
                field = new PdfChoiceFormField(dictionary);
            } else if (PdfName.Sig.equals(formType)) {
                field = new PdfSignatureFormField(dictionary);
            } else {
                field = new PdfFormField(dictionary);
            }
        }
        if (field != null) {
            field.makeIndirect(document);
            if (document != null && document.getReader() != null && document.getReader().getPdfAConformanceLevel() != null) {
                field.pdfAConformanceLevel = document.getReader().getPdfAConformanceLevel();
            }
        }
        return field;
    }

    /**
     * Returns the type of the <p>Parent</p> form field, or of the wrapped
     * &lt;PdfDictionary&gt; object.
     *
     * @return the form type, as a {@link PdfName}
     */
    public PdfName getFormType() {
        return getTypeFromParent(getPdfObject());
    }

    /**
     * Sets a value to the field and generating field appearance if needed.
     *
     * @param value of the field
     * @return the field
     */
    public PdfFormField setValue(String value) {
        PdfName ft = getFormType();
        if (ft == null || !ft.equals(PdfName.Btn)) {
            PdfArray kids = getKids();
            if (kids != null) {
                for (int i = 0; i < kids.size(); i++) {
                    PdfObject kid = kids.get(i);
                    PdfFormField field = new PdfFormField((PdfDictionary) kid);
                    field.font = font;
                    field.fontSize = fontSize;
                    field.setValue(value);
                }
            }
        }

        return setValue(value, true);
    }

    /**
     * Sets a value to the field and generating field appearance if needed.
     *
     * @param value              of the field
     * @param generateAppearance set this flat to false if you want to keep the appearance of the field generated before
     * @return the field
     */
    public PdfFormField setValue(String value, boolean generateAppearance) {
        PdfName formType = getFormType();
        if (PdfName.Tx.equals(formType) || PdfName.Ch.equals(formType)) {
            put(PdfName.V, new PdfString(value, PdfEncodings.UNICODE_BIG));
        } else if (PdfName.Btn.equals(formType)) {
            if ((getFieldFlags() & PdfButtonFormField.FF_PUSH_BUTTON) != 0) {
                try {
                    img = ImageDataFactory.create(Base64.decode(value));
                } catch (Exception e) {
                    text = value;
                }
            } else {
                put(PdfName.V, new PdfName(value));
                for (String as : getAppearanceStates()) {
                    if (as.equals(value)) {
                        put(PdfName.AS, new PdfName(value));
                        break;
                    }
                }
            }
        } else {
            put(PdfName.V, new PdfString(value, PdfEncodings.UNICODE_BIG));
        }

        if (PdfName.Btn.equals(formType) && (getFieldFlags() & PdfButtonFormField.FF_PUSH_BUTTON) == 0) {
            if (generateAppearance) {
                regenerateField();
            }
        } else {
            regenerateField();
        }
        this.setModified();
        return this;
    }

    /**
     * Set text field value with given font and size
     *
     * @param value    text value
     * @param font     a {@link PdfFont}
     * @param fontSize the size of the font
     * @return the edited field
     */
    public PdfFormField setValue(String value, PdfFont font, float fontSize) {
        PdfName formType = getFormType();
        if (!formType.equals(PdfName.Tx) && !formType.equals(PdfName.Ch)) {
            return setValue(value);
        }
        PdfArray bBox = getPdfObject().getAsArray(PdfName.Rect);
        if (bBox == null) {
            PdfArray kids = getKids();
            if (kids == null) {
                throw new PdfException(PdfException.WrongFormFieldAddAnnotationToTheField);
            }
            bBox = ((PdfDictionary) kids.get(0)).getAsArray(PdfName.Rect);
        }

        PdfFormXObject appearance = new PdfFormXObject(new Rectangle(0, 0, bBox.toRectangle().getWidth(), bBox.toRectangle().getHeight()));
        if (formType.equals(PdfName.Tx)) {
            drawTextAppearance(bBox.toRectangle(), font, fontSize, value, appearance);
//            appearance.getPdfObject().setData(drawTextAppearance(bBox.toRectangle(), font, fontSize, value, appearance));
        } else {
            drawMultiLineTextAppearance(bBox.toRectangle(), font, fontSize, value, appearance);
//            appearance = drawMultiLineTextAppearance(bBox.toRectangle(), font, fontSize, value, new PdfResources());
        }

        appearance.getResources().addFont(getDocument(), font);
        PdfDictionary ap = new PdfDictionary();
        ap.put(PdfName.N, appearance.getPdfObject());
        getPdfObject().put(PdfName.V, new PdfString(value, PdfEncodings.UNICODE_BIG));

        return put(PdfName.AP, ap);
    }

    /**
     * Sets the field value and the display string. The display string
     * is used to build the appearance.
     *
     * @param value   the field value
     * @param display the string that is used for the appearance. If <CODE>null</CODE>
     *                the <CODE>value</CODE> parameter will be used
     * @return the edited field
     */
    public PdfFormField setValue(String value, String display) {
        if (display == null) {
            return setValue(value);
        }
        setValue(display, true);
        PdfName formType = getFormType();
        if (PdfName.Tx.equals(formType) || PdfName.Ch.equals(formType)) {
            put(PdfName.V, new PdfString(value, PdfEncodings.UNICODE_BIG));
        } else if (PdfName.Btn.equals(formType)) {
            if ((getFieldFlags() & PdfButtonFormField.FF_PUSH_BUTTON) != 0) {
                text = value;
            } else {
                put(PdfName.V, new PdfName(value));
            }
        } else {
            put(PdfName.V, new PdfString(value, PdfEncodings.UNICODE_BIG));
        }
        return this;
    }

    /**
     * Sets a parent {@link PdfFormField} for the current object.
     *
     * @param parent another form field that this field belongs to, usually a group field
     * @return the edited field
     */
    public PdfFormField setParent(PdfFormField parent) {
        return put(PdfName.Parent, parent.getPdfObject());
    }

    /**
     * Gets the parent dictionary.
     *
     * @return another form field that this field belongs to, usually a group field
     */
    public PdfDictionary getParent() {
        return getPdfObject().getAsDictionary(PdfName.Parent);
    }

    /**
     * Gets the kids of this object.
     *
     * @return contents of the dictionary's <code>Kids</code> property, as a {@link PdfArray}
     */
    public PdfArray getKids() {
        return getPdfObject().getAsArray(PdfName.Kids);
    }

    /**
     * Adds a new kid to the <code>Kids</code> array property from a
     * {@link PdfFormField}. Also sets the kid's <code>Parent</code> property to this object.
     *
     * @param kid a new {@link PdfFormField} entry for the field's <code>Kids</code> array property
     * @return the edited field
     */
    public PdfFormField addKid(PdfFormField kid) {
        kid.setParent(this);
        PdfArray kids = getKids();
        if (kids == null) {
            kids = new PdfArray();
        }
        kids.add(kid.getPdfObject());

        return put(PdfName.Kids, kids);
    }

    /**
     * Adds a new kid to the <code>Kids</code> array property from a
     * {@link PdfWidgetAnnotation}. Also sets the kid's <code>Parent</code> property to this object.
     *
     * @param kid a new {@link PdfWidgetAnnotation} entry for the field's <code>Kids</code> array property
     * @return the edited field
     */
    public PdfFormField addKid(PdfWidgetAnnotation kid) {
        kid.setParent(getPdfObject());
        PdfArray kids = getKids();
        if (kids == null) {
            kids = new PdfArray();
        }
        kids.add(kid.getPdfObject());
        return put(PdfName.Kids, kids);
    }

    /**
     * Changes the name of the field to the specified value.
     *
     * @param name the new field name, as a String
     * @return the edited field
     */
    public PdfFormField setFieldName(String name) {
        return put(PdfName.T, new PdfString(name));
    }

    /**
     * Gets the current field name.
     *
     * @return the current field name, as a {@link PdfString}
     */
    public PdfString getFieldName() {
        String parentName = "";
        PdfDictionary parent = getParent();
        if (parent != null) {
            PdfFormField parentField = PdfFormField.makeFormField(getParent(), getDocument());
            PdfString pName = parentField.getFieldName();
            if (pName != null) {
                parentName = pName.toUnicodeString() + ".";
            }
        }
        PdfString name = getPdfObject().getAsString(PdfName.T);
        if (name != null) {
            name = new PdfString(parentName + name.toUnicodeString(), PdfEncodings.UNICODE_BIG);
        }
        return name;
    }

    /**
     * Changes the alternate name of the field to the specified value. The
     * alternate is a descriptive name to be used by status messages etc.
     *
     * @param name the new alternate name, as a String
     * @return the edited field
     */
    public PdfFormField setAlternativeName(String name) {
        return put(PdfName.TU, new PdfString(name));
    }

    /**
     * Gets the current alternate name. The alternate is a descriptive name to
     * be used by status messages etc.
     *
     * @return the current alternate name, as a {@link PdfString}
     */
    public PdfString getAlternativeName() {
        return getPdfObject().getAsString(PdfName.TU);
    }

    /**
     * Changes the mapping name of the field to the specified value. The
     * mapping name can be used when exporting the form data in the document.
     *
     * @param name the new alternate name, as a String
     * @return the edited field
     */
    public PdfFormField setMappingName(String name) {
        return put(PdfName.TM, new PdfString(name));
    }

    /**
     * Gets the current mapping name. The mapping name can be used when
     * exporting the form data in the document.
     *
     * @return the current mapping name, as a {@link PdfString}
     */
    public PdfString getMappingName() {
        return getPdfObject().getAsString(PdfName.TM);
    }

    /**
     * Checks whether a certain flag, or any of a combination of flags, is set
     * for this form field.
     *
     * @param flag an <code>int</code> interpreted as a series of a binary flags
     * @return true if any of the flags specified in the parameter is also set
     * in the form field.
     */
    public boolean getFieldFlag(int flag) {
        return (getFieldFlags() & flag) != 0;
    }

    /**
     * Adds a flag, or combination of flags, for the form field. This method is
     * intended to be used one flag at a time, but this is not technically
     * enforced. To <em>replace</em> the current value, use
     * {@link #setFieldFlags(int)}.
     *
     * @param flag an <code>int</code> interpreted as a series of a binary flags
     * @return the edited field
     */
    public PdfFormField setFieldFlag(int flag) {
        return setFieldFlag(flag, true);
    }

    /**
     * Adds or removes a flag, or combination of flags, for the form field. This
     * method is intended to be used one flag at a time, but this is not
     * technically enforced. To <em>replace</em> the current value, use
     * {@link #setFieldFlags(int)}.
     *
     * @param flag  an <code>int</code> interpreted as a series of a binary flags
     * @param value if <code>true</code>, adds the flag(s). if <code>false</code>,
     *              removes the flag(s).
     * @return the edited field
     */
    public PdfFormField setFieldFlag(int flag, boolean value) {
        int flags = getFieldFlags();

        if (value) {
            flags |= flag;
        } else {
            flags &= ~flag;
        }

        return setFieldFlags(flags);
    }

    /**
     * If true, the field can contain multiple lines of text; if false, the field's text is restricted to a single line.
     *
     * @return whether the field can span over multiple lines.
     */
    public boolean isMultiline() {
        return getFieldFlag(FF_MULTILINE);
    }

    /**
     * If true, the field is intended for entering a secure password that should not be echoed visibly to the screen.
     * Characters typed from the keyboard should instead be echoed in some unreadable form, such as asterisks or bullet characters.
     *
     * @return whether or not the contents of the field must be obfuscated
     */
    public boolean isPassword() {
        return getFieldFlag(FF_PASSWORD);
    }

    /**
     * Sets a flag, or combination of flags, for the form field. This method
     * <em>replaces</em> the previous value. Compare with {@link #setFieldFlag(int)}
     * which <em>adds</em> a flag to the existing flags.
     *
     * @param flags an <code>int</code> interpreted as a series of a binary flags
     * @return the edited field
     */
    public PdfFormField setFieldFlags(int flags) {
        return put(PdfName.Ff, new PdfNumber(flags));
    }

    /**
     * Gets the current list of PDF form field flags.
     *
     * @return the current list of flags, encoded as an <code>int</code>
     */
    public int getFieldFlags() {
        PdfNumber f = getPdfObject().getAsNumber(PdfName.Ff);
        if (f != null) {
            return f.intValue();
        } else {
            PdfDictionary parent = getParent();
            if (parent != null) {
                return new PdfFormField(parent).getFieldFlags();
            } else {
                return 0;
            }
        }
    }

    /**
     * Gets the current value contained in the form field.
     *
     * @return the current value, as a {@link PdfObject}
     */
    public PdfObject getValue() {
        return getPdfObject().get(PdfName.V);
    }

    /**
     * Gets the current value contained in the form field.
     *
     * @return the current value, as a {@link String}
     */
    public String getValueAsString() {
        PdfObject value = getPdfObject().get(PdfName.V);
        if (value == null) {
            return "";
        } else if (value instanceof PdfStream) {
            return new String(((PdfStream) value).getBytes());
        } else if (value instanceof PdfName) {
            return ((PdfName) value).getValue();
        } else if (value instanceof PdfString) {
            return ((PdfString) value).toUnicodeString();
        } else {
            return "";
        }
    }

    /**
     * Sets the default fallback value for the form field.
     *
     * @param value the default value
     * @return the edited field
     */
    public PdfFormField setDefaultValue(PdfObject value) {
        return put(PdfName.DV, value);
    }

    /**
     * Gets the default fallback value for the form field.
     *
     * @return the default value
     */
    public PdfObject getDefaultValue() {
        return getPdfObject().get(PdfName.DV);
    }

    /**
     * Sets an additional action for the form field.
     *
     * @param key    the dictionary key to use for storing the action
     * @param action the action
     * @return the edited field
     */
    public PdfFormField setAdditionalAction(PdfName key, PdfAction action) {
        PdfAction.setAdditionalAction(this, key, action);
        return this;
    }

    /**
     * Gets the currently additional action dictionary for the form field.
     *
     * @return the additional action dictionary
     */
    public PdfDictionary getAdditionalAction() {
        return getPdfObject().getAsDictionary(PdfName.AA);
    }

    /**
     * Sets options for the form field. Only to be used for checkboxes and radio buttons.
     *
     * @param options an array of {@link PdfString} objects that each represent
     *                the 'on' state of one of the choices.
     * @return the edited field
     */
    public PdfFormField setOptions(PdfArray options) {
        return put(PdfName.Opt, options);
    }

    /**
     * Gets options for the form field. Should only return usable values for
     * checkboxes and radio buttons.
     *
     * @return the options, as an {@link PdfArray} of {@link PdfString} objects
     */
    public PdfArray getOptions() {
        return getPdfObject().getAsArray(PdfName.Opt);
    }

    /**
     * Gets all {@link PdfWidgetAnnotation} that this form field and its
     * {@link #getKids() kids} refer to.
     *
     * @return a list of {@link PdfWidgetAnnotation}
     */
    public List<PdfWidgetAnnotation> getWidgets() {
        List<PdfWidgetAnnotation> widgets = new ArrayList<>();

        PdfName subType = getPdfObject().getAsName(PdfName.Subtype);
        if (subType != null && subType.equals(PdfName.Widget)) {
            widgets.add((PdfWidgetAnnotation) PdfAnnotation.makeAnnotation(getPdfObject()));
        }

        PdfArray kids = getKids();
        if (kids != null) {
            for (int i = 0; i < kids.size(); i++) {
                PdfObject kid = kids.get(i);
                subType = ((PdfDictionary) kid).getAsName(PdfName.Subtype);
                if (subType != null && subType.equals(PdfName.Widget)) {
                    widgets.add((PdfWidgetAnnotation) PdfAnnotation.makeAnnotation(kid));
                }
            }
        }

        return widgets;
    }

    /**
     * Gets default appearance string containing a sequence of valid page-content graphics or text state operators that
     * define such properties as the field's text size and color.
     *
     * @return the default appearance graphics, as a {@link PdfString}
     */
    public PdfString getDefaultAppearance() {
        PdfString defaultAppearance = getPdfObject().getAsString(PdfName.DA);
        if (defaultAppearance == null) {
            PdfDictionary parent = getParent();
            if (parent != null) {
                //If this is not merged form field we should get default appearance from the parent which actually is a
                //form field dictionary
                if (parent.containsKey(PdfName.FT)) {
                    defaultAppearance = parent.getAsString(PdfName.DA);
                }
            }
        }
        return defaultAppearance;
    }

    /**
     * Sets default appearance string containing a sequence of valid page-content graphics or text state operators that
     * define such properties as the field's text size and color.
     *
     * @param defaultAppearance a valid sequence of PDF content stream syntax
     * @return the edited field
     */
    public PdfFormField setDefaultAppearance(String defaultAppearance) {
        byte[] b = defaultAppearance.getBytes(StandardCharsets.UTF_8);
        int len = b.length;
        for (int k = 0; k < len; ++k) {
            if (b[k] == '\n')
                b[k] = 32;
        }
        getPdfObject().put(PdfName.DA, new PdfString(new String(b)));
        return this;
    }

    /**
     * Gets a code specifying the form of quadding (justification) to be used in displaying the text:
     * 0 Left-justified
     * 1 Centered
     * 2 Right-justified
     *
     * @return the current justification attribute
     */
    public Integer getJustification() {
        return getPdfObject().getAsInt(PdfName.Q);
    }

    /**
     * Sets a code specifying the form of quadding (justification) to be used in displaying the text:
     * 0 Left-justified
     * 1 Centered
     * 2 Right-justified
     *
     * @param justification the value to set the justification attribute to
     * @return the edited field
     */
    public PdfFormField setJustification(int justification) {
        getPdfObject().put(PdfName.Q, new PdfNumber(justification));
        regenerateField();
        return this;
    }

    /**
     * Gets a default style string, as described in "Rich Text Strings" section of Pdf spec.
     *
     * @return the default style, as a {@link PdfString}
     */
    public PdfString getDefaultStyle() {
        return getPdfObject().getAsString(PdfName.DS);
    }

    /**
     * Sets a default style string, as described in "Rich Text Strings" section of Pdf spec.
     *
     * @param defaultStyleString a new default style for the form field
     * @return the edited field
     */
    public PdfFormField setDefaultStyle(PdfString defaultStyleString) {
        getPdfObject().put(PdfName.DS, defaultStyleString);
        return this;
    }

    /**
     * Gets a rich text string, as described in "Rich Text Strings" section of Pdf spec.
     * May be either {@link PdfStream} or {@link PdfString}.
     *
     * @return the current rich text value
     */
    public PdfObject getRichText() {
        return getPdfObject().get(PdfName.RV);
    }

    /**
     * Sets a rich text string, as described in "Rich Text Strings" section of Pdf spec.
     * May be either {@link PdfStream} or {@link PdfString}.
     *
     * @param richText a new rich text value
     * @return          The edited PdfFormField
     */
    public PdfFormField setRichText(PdfObject richText) {
        getPdfObject().put(PdfName.RV, richText);
        return this;
    }

    /**
     * Gets the current font of the form field.
     *
     * @return the current {@link PdfFont font}
     */
    public PdfFont getFont() {
        return font;
    }

    /**
     * Basic setter for the <code>font</code> property. Regenerates the field
     * appearance after setting the new value.
     *
     * @param font  The new font to be set
     * @return      The edited PdfFormField
     */
    public PdfFormField setFont(PdfFont font) {
        this.font = font;
        regenerateField();
        return this;
    }

    /**
     * Basic setter for the <code>fontSize</code> property. Regenerates the
     * field appearance after setting the new value.
     *
     * @param fontSize  The new font size to be set
     * @return          The edited PdfFormField
     */
    public PdfFormField setFontSize(float fontSize) {
        this.fontSize = fontSize;
        regenerateField();
        return this;
    }

    /**
     * Basic setter for the <code>fontSize</code> property. Regenerates the
     * field appearance after setting the new value.
     *
     * @param fontSize  The new font size to be set
     * @return          The edited PdfFormField
     */
    public PdfFormField setFontSize(int fontSize) {
        setFontSize((float) fontSize);
        return this;
    }

    /**
     * Combined setter for the <code>font</code> and <code>fontSize</code>
     * properties. Regenerates the field appearance after setting the new value.
     *
     * @param font      The new font to be set
     * @param fontSize  The new font size to be set
     * @return          The edited PdfFormField
     */
    public PdfFormField setFontAndSize(PdfFont font, int fontSize) {
        this.font = font;
        this.fontSize = fontSize;
        regenerateField();
        return this;
    }

    /**
     * Basic setter for the <code>backgroundColor</code> property. Regenerates
     * the field appearance after setting the new value.
     *
     * @param backgroundColor   The new color to be set
     * @return                  The edited PdfFormField
     */
    public PdfFormField setBackgroundColor(Color backgroundColor) {
        this.backgroundColor = backgroundColor;
        PdfDictionary mk = getWidgets().get(0).getAppearanceCharacteristics();
        if (mk == null) {
            mk = new PdfDictionary();
        }
        mk.put(PdfName.BG, new PdfArray(backgroundColor.getColorValue()));
        regenerateField();
        return this;
    }

    /**
     * Basic setter for the <code>degRotation</code> property. Regenerates
     * the field appearance after setting the new value.
     *
     * @param degRotation   The new degRotation to be set
     * @return              The edited PdfFormField
     */
    public PdfFormField setRotation(int degRotation) {
        if (degRotation % 90 != 0) {
            throw new IllegalArgumentException("degRotation.must.be.a.multiple.of.90");
        } else {
            degRotation %= 360;
            if (degRotation < 0) {
                degRotation += 360;
            }

            this.rotation = degRotation;
        }
        PdfDictionary mk = getWidgets().get(0).getAppearanceCharacteristics();
        if (mk == null) {
            mk = new PdfDictionary();
            this.put(PdfName.MK, mk);
        }
        mk.put(PdfName.R, new PdfNumber(degRotation));

        this.rotation = degRotation;
        regenerateField();
        return this;
    }

    /**
     * Sets the action on all {@link PdfWidgetAnnotation widgets} of this form field.
     *
     * @param action    The action
     * @return          The edited field
     */
    public PdfFormField setAction(PdfAction action) {
        List<PdfWidgetAnnotation> widgets = getWidgets();
        if (widgets != null) {
            for (PdfWidgetAnnotation widget : widgets) {
                widget.setAction(action);
            }
        }
        return this;
    }

    /**
     * Changes the type of graphical marker used to mark a checkbox as 'on'.
     * Notice that in order to complete the change one should call
     * {@link #regenerateField() regenerateField} method
     *
     * @param checkType the new checkbox marker
     * @return          The edited field
     */
    public PdfFormField setCheckType(int checkType) {
        if (checkType < TYPE_CHECK || checkType > TYPE_STAR) {
            checkType = TYPE_CROSS;
        }
        this.checkType = checkType;
        text = typeChars[checkType - 1];
        if (pdfAConformanceLevel != null) {
            return this;
        }
        try {
            font = PdfFontFactory.createFont(FontConstants.ZAPFDINGBATS);
        } catch (IOException e) {
            throw new PdfException(e);
        }
        return this;
    }

    /**
     * Set the visibility flags of the form field annotation
     * Options are: HIDDEN, HIDDEN_BUT_PRINTABLE, VISIBLE, VISIBLE_BUT_DOES_NOT_PRINT
     * @param visibility visibility option
     * @return          The edited field
     */
    public PdfFormField setVisibility(int visibility) {
        switch (visibility) {
            case HIDDEN:
                getPdfObject().put(PdfName.F, new PdfNumber(PdfAnnotation.PRINT | PdfAnnotation.HIDDEN));
                break;
            case VISIBLE_BUT_DOES_NOT_PRINT:
                break;
            case HIDDEN_BUT_PRINTABLE:
                getPdfObject().put(PdfName.F, new PdfNumber(PdfAnnotation.PRINT | PdfAnnotation.NO_VIEW));
                break;
            case VISIBLE:
            default:
                getPdfObject().put(PdfName.F, new PdfNumber(PdfAnnotation.PRINT));
                break;
        }
        return this;
    }

    /**
     * This method regenerates appearance stream of the field. Use it if you
     * changed any field parameters and didn't use setValue method which
     * generates appearance by itself.
     *
     * @return whether or not the regeneration was successful.
     */
    public boolean regenerateField() {
        PdfName type = getFormType();
        String value = getValueAsString();

        PdfPage page = null;
        if (getWidgets().size() > 0) {
            page = getWidgets().get(0).getPage();
        }

        if (PdfName.Tx.equals(type) || PdfName.Ch.equals(type)) {
            try {
                PdfDictionary apDic = getPdfObject().getAsDictionary(PdfName.AP);
                PdfStream asNormal = null;
                if (apDic != null) {
                    asNormal = apDic.getAsStream(PdfName.N);
                }
                PdfArray bBox = getPdfObject().getAsArray(PdfName.Rect);
                if (bBox == null) {
                    PdfArray kids = getKids();
                    if (kids == null) {
                        throw new PdfException(PdfException.WrongFormFieldAddAnnotationToTheField);
                    }
                    bBox = ((PdfDictionary) kids.get(0)).getAsArray(PdfName.Rect);
                }

                Object[] fontAndSize = getFontAndSize(asNormal);
                PdfFont localFont = (PdfFont) fontAndSize[0];
                float fontSize = normalizeFontSize((float) fontAndSize[1], localFont, bBox, value);

                //Apply Page rotation
                int pageRotation = 0;
                if (page != null) {
                    pageRotation = page.getRotation();
                    //Clockwise, so negative
                    pageRotation *= -1;
                }
                PdfArray matrix;
                if (pageRotation % 90 == 0) {
                    //Cast angle to [-360, 360]
                    double angle = pageRotation % 360;
                    //Get angle in radians
                    angle = degreeToRadians(angle);
                    //rotate the bounding box
                    Rectangle rect = bBox.toRectangle();
                    //Calculate origin offset
                    double translationWidth = 0;
                    double translationHeight = 0;
                    if (angle >= -1 * Math.PI && angle <= -1 * Math.PI / 2) {
                        translationWidth = rect.getWidth();
                    }
                    if (angle <= -1 * Math.PI) {
                        translationHeight = rect.getHeight();
                    }

                    //Store rotation and translation in the matrix
                    matrix = new PdfArray(new double[]{Math.cos(angle), -Math.sin(angle), Math.sin(angle), Math.cos(angle), translationWidth, translationHeight});
                    //If the angle is a multiple of 90 and not a multiple of 180, height and width of the bounding box need to be switched
                    if (angle % (Math.PI / 2) == 0 && angle % (Math.PI) != 0) {
                        rect.setWidth(bBox.toRectangle().getHeight());
                        rect.setHeight(bBox.toRectangle().getWidth());
                    }
                    // Adapt origin
                    rect.setX(rect.getX() + (float) translationWidth);
                    rect.setY(rect.getY() + (float) translationHeight);
                    //Copy Bounding box
                    bBox = new PdfArray(rect);
                } else {
                    //Avoid NPE when handling corrupt pdfs
                    Logger logger = LoggerFactory.getLogger(PdfFormField.class);
                    logger.error(LogMessageConstant.INCORRECT_PAGEROTATION);
                    matrix = new PdfArray(new double[]{1, 0, 0, 1, 0, 0});
                }
                //Apply field rotation
                float fieldRotation = 0;
                if (this.getPdfObject().getAsDictionary(PdfName.MK) != null
                        && this.getPdfObject().getAsDictionary(PdfName.MK).get(PdfName.R) != null) {
                    fieldRotation = (float) this.getPdfObject().getAsDictionary(PdfName.MK).getAsFloat(PdfName.R);
                    //Get relative field rotation
                    fieldRotation += pageRotation;
                }
                if (fieldRotation % 90 == 0) {
                    //Cast angle to [-360, 360]
                    double angle = fieldRotation % 360;
                    //Get angle in radians
                    angle = degreeToRadians(angle);
                    //Calculate origin offset
                    double translationWidth = calculateTranslationWidthAfterFieldRot(bBox.toRectangle(), degreeToRadians(pageRotation), angle);
                    double translationHeight = calculateTranslationHeightAfterFieldRot(bBox.toRectangle(), degreeToRadians(pageRotation), angle);

                    //Concatenate rotation and translation into the matrix
                    Matrix currentMatrix = new Matrix(matrix.getAsNumber(0).floatValue(), matrix.getAsNumber(1).floatValue(), matrix.getAsNumber(2).floatValue(), matrix.getAsNumber(3).floatValue(), matrix.getAsNumber(4).floatValue(), matrix.getAsNumber(5).floatValue());
                    Matrix toConcatenate = new Matrix((float) Math.cos(angle), (float) (-Math.sin(angle)), (float) (Math.sin(angle)), (float) (Math.cos(angle)), (float) translationWidth, (float) translationHeight);
                    currentMatrix = currentMatrix.multiply(toConcatenate);
                    matrix = new PdfArray(new float[]{currentMatrix.get(0), currentMatrix.get(1), currentMatrix.get(3), currentMatrix.get(4), currentMatrix.get(6), currentMatrix.get(7)});

                    //Construct bounding box
                    Rectangle rect = bBox.toRectangle();
                    //If the angle is a multiple of 90 and not a multiple of 180, height and width of the bounding box need to be switched
                    if (angle % (Math.PI / 2) == 0 && angle % (Math.PI) != 0) {
                        rect.setWidth(bBox.toRectangle().getHeight());
                        rect.setHeight(bBox.toRectangle().getWidth());
                    }
                    rect.setX(rect.getX() + (float) translationWidth);
                    rect.setY(rect.getY() + (float) translationHeight);
                    //Copy Bounding box
                    bBox = new PdfArray(rect);
                }
                //Create appearance
                PdfFormXObject appearance = null;
                if (asNormal != null) {
                    appearance = new PdfFormXObject(asNormal);
                    appearance.setBBox(new PdfArray(new float[]{0, 0, bBox.toRectangle().getWidth(), bBox.toRectangle().getHeight()}));
                }
                if (appearance == null) {
                    appearance = new PdfFormXObject(new Rectangle(0, 0, bBox.toRectangle().getWidth(), bBox.toRectangle().getHeight()));
                }
                if (matrix != null) {
                    appearance.put(PdfName.Matrix, matrix);
                }
                //Create text appearance
                if (PdfName.Tx.equals(type)) {
                    if (!isMultiline()) {
                        drawTextAppearance(bBox.toRectangle(), localFont, fontSize, value, appearance);
                    } else {
                        drawMultiLineTextAppearance(bBox.toRectangle(), localFont, fontSize, value, appearance);
                    }

                } else {
                    if (!getFieldFlag(PdfChoiceFormField.FF_COMBO)) {
                        PdfNumber topIndex = ((PdfChoiceFormField) this).getTopIndex();
                        PdfArray options = (PdfArray) getOptions().clone();
                        if (topIndex != null) {
                            PdfObject object = options.get(topIndex.intValue());
                            options.remove(topIndex.intValue());
                            options.add(0, object);
                        }
                        value = optionsArrayToString(options);
                    }
                    drawMultiLineTextAppearance(bBox.toRectangle(), localFont, fontSize, value, appearance);
                }

                appearance.getResources().addFont(getDocument(), localFont);
                appearance.setModified();
                PdfDictionary ap = new PdfDictionary();
                ap.put(PdfName.N, appearance.getPdfObject());
                ap.setModified();
                put(PdfName.AP, ap);

                return true;
            } catch (IOException e) {
                throw new PdfException(e);
            }

        } else if (PdfName.Btn.equals(type)) {

            int ff = getFieldFlags();
            if ((ff & PdfButtonFormField.FF_PUSH_BUTTON) != 0) {
                try {
                    value = text;
                    PdfFormXObject appearance;
                    Rectangle rect = getRect(getPdfObject());
                    PdfDictionary apDic = getPdfObject().getAsDictionary(PdfName.AP);
                    if (apDic == null) {
                        List<PdfWidgetAnnotation> widgets = getWidgets();
                        if (widgets.size() == 1) {
                            apDic = widgets.get(0).getPdfObject().getAsDictionary(PdfName.AP);
                        }
                    }
                    if (img != null) {
                        appearance = drawPushButtonAppearance(rect.getWidth(), rect.getHeight(), value, null, 0);
                    } else if (form != null) {
                        appearance = drawPushButtonAppearance(rect.getWidth(), rect.getHeight(), value, null, 0);
                    } else {
                        PdfStream asNormal = null;
                        if (apDic != null) {
                            asNormal = apDic.getAsStream(PdfName.N);
                        }
                        Object[] fontAndSize = getFontAndSize(asNormal);
                        PdfFont localFont = (PdfFont) fontAndSize[0];
                        float fontSize = (float) fontAndSize[1];
                        appearance = drawPushButtonAppearance(rect.getWidth(), rect.getHeight(), value, localFont, fontSize);
                        appearance.getResources().addFont(getDocument(), localFont);
                    }

                    if (apDic == null) {
                        apDic = new PdfDictionary();
                        put(PdfName.AP, apDic);
                    }
                    apDic.put(PdfName.N, appearance.getPdfObject());
                } catch (IOException e) {
                    throw new PdfException(e);
                }
            } else if ((ff & PdfButtonFormField.FF_RADIO) != 0) {
                PdfArray kids = getKids();
                if (null != kids) {
                    for (int i = 0; i < kids.size(); i++) {
                        PdfObject kid = kids.get(i);
                        PdfFormField field = new PdfFormField((PdfDictionary) kid);
                        PdfWidgetAnnotation widget = field.getWidgets().get(0);
                        PdfDictionary buttonValues = field.getPdfObject().getAsDictionary(PdfName.AP).getAsDictionary(PdfName.N);
                        String state;
                        if (buttonValues.get(new PdfName(value)) != null) {
                            state = value;
                        } else {
                            state = "Off";
                        }
                        widget.setAppearanceState(new PdfName(state));
                    }
                }
            } else {
                Rectangle rect = getRect(getPdfObject());
                setCheckType(checkType);

                String pdfAVersion = pdfAConformanceLevel != null ? pdfAConformanceLevel.getPart() : "";
                switch (pdfAVersion) {
                    case "1":
                        drawPdfA1CheckAppearance(rect.getWidth(), rect.getHeight(), value, checkType);
                        break;
                    case "2":
                        drawPdfA2CheckAppearance(rect.getWidth(), rect.getHeight(), value, checkType);
                        break;
                    case "3":
                        drawPdfA2CheckAppearance(rect.getWidth(), rect.getHeight(), value, checkType);
                        break;
                    default:
                        drawCheckAppearance(rect.getWidth(), rect.getHeight(), value);
                        break;
                }
                PdfWidgetAnnotation widget = getWidgets().get(0);
                if (widget.getNormalAppearanceObject() != null && widget.getNormalAppearanceObject().containsKey(new PdfName(value))) {
                    widget.setAppearanceState(new PdfName(value));
                } else {
                    widget.setAppearanceState(new PdfName("Off"));
                }
            }
        }
        return true;
    }

    /**
     * According to spec (ISO-32000-1, 12.7.3.3) zero font size should interpretaded as auto size.
     */
    private float normalizeFontSize(float fs, PdfFont localFont, PdfArray bBox, String value) {
        if (fs == 0) {
            if (isMultiline()) {
                fontSize = DEFAULT_FONT_SIZE;
            } else {
                float height = bBox.toRectangle().getHeight() - borderWidth * 2;
                int[] fontBbox = localFont.getFontProgram().getFontMetrics().getBbox();
                fs = height / (fontBbox[2] - fontBbox[1]) * FontProgram.UNITS_NORMALIZATION;
                float baseWidth = localFont.getWidth(value, 1);
                float offsetX = Math.max(borderWidth + X_OFFSET, 1);
                if (baseWidth != 0) {
                    fs = Math.min(fs, (bBox.toRectangle().getWidth() - X_OFFSET * 2 * offsetX) / baseWidth);
                }
            }
        }
        if (fs < MIN_FONT_SIZE) {
            fs = MIN_FONT_SIZE;
        }
        return fs;
    }

    /**
     * Calculate the necessary height offset after applying field rotation
     * so that the origin of the bounding box is the lower left corner with respect to the field text.
     *
     * @param bBox             bounding box rectangle before rotation
     * @param pageRotation     rotation of the page
     * @param relFieldRotation rotation of the field relative to the page
     * @return translation value for height
     */
    private float calculateTranslationHeightAfterFieldRot(Rectangle bBox, double pageRotation, double relFieldRotation) {
        if (relFieldRotation == 0) {
            return 0.0f;
        }
        if (pageRotation == 0) {
            if (relFieldRotation == Math.PI / 2) {
                return bBox.getHeight();
            }
            if (relFieldRotation == Math.PI) {
                return bBox.getHeight();
            }

        }
        if (pageRotation == -Math.PI / 2) {
            if (relFieldRotation == -Math.PI / 2) {
                return bBox.getWidth() - bBox.getHeight();
            }
            if (relFieldRotation == Math.PI / 2) {
                return bBox.getHeight();
            }
            if (relFieldRotation == Math.PI) {
                return bBox.getWidth();
            }

        }
        if (pageRotation == -Math.PI) {
            if (relFieldRotation == -1 * Math.PI) {
                return bBox.getHeight();
            }
            if (relFieldRotation == -1 * Math.PI / 2) {
                return bBox.getHeight() - bBox.getWidth();
            }

            if (relFieldRotation == Math.PI / 2) {
                return bBox.getWidth();
            }
        }
        if (pageRotation == -3 * Math.PI / 2) {
            if (relFieldRotation == -3 * Math.PI / 2) {
                return bBox.getWidth();
            }
            if (relFieldRotation == -Math.PI) {
                return bBox.getWidth();
            }
        }

        return 0.0f;
    }

    /**
     * Calculate the necessary width offset after applying field rotation
     * so that the origin of the bounding box is the lower left corner with respect to the field text.
     *
     * @param bBox             bounding box rectangle before rotation
     * @param pageRotation     rotation of the page
     * @param relFieldRotation rotation of the field relative to the page
     * @return translation value for width
     */
    private float calculateTranslationWidthAfterFieldRot(Rectangle bBox, double pageRotation, double relFieldRotation) {
        if (relFieldRotation == 0) {
            return 0.0f;
        }
        if (pageRotation == 0 && (relFieldRotation == Math.PI || relFieldRotation == 3 * Math.PI / 2)) {
            return bBox.getWidth();
        }
        if (pageRotation == -Math.PI / 2) {
            if (relFieldRotation == -Math.PI / 2 || relFieldRotation == Math.PI) {
                return bBox.getHeight();
            }
        }

        if (pageRotation == -Math.PI) {
            if (relFieldRotation == -1 * Math.PI) {
                return bBox.getWidth();
            }
            if (relFieldRotation == -1 * Math.PI / 2) {
                return bBox.getHeight();
            }
            if (relFieldRotation == Math.PI / 2) {
                return -1 * (bBox.getHeight() - bBox.getWidth());
            }
        }
        if (pageRotation == -3 * Math.PI / 2) {
            if (relFieldRotation == -3 * Math.PI / 2) {
                return -1 * (bBox.getWidth() - bBox.getHeight());
            }
            if (relFieldRotation == -Math.PI) {
                return bBox.getHeight();
            }
            if (relFieldRotation == -Math.PI / 2) {
                return bBox.getWidth();
            }
        }
        return 0.0f;
    }

    /**
     * Gets the border width for the field.
     *
     * @return the current border width.
     */
    public float getBorderWidth() {
        PdfDictionary bs = getWidgets().get(0).getBorderStyle();
        if (bs != null) {
            PdfNumber w = bs.getAsNumber(PdfName.W);
            if (w != null) {
                borderWidth = w.floatValue();
            }
        }
        return borderWidth;
    }

    /**
     * Sets the border width for the field.
     *
     * @param borderWidth   The new border width.
     * @return              The edited field
     */
    public PdfFormField setBorderWidth(float borderWidth) {
        PdfDictionary bs = getWidgets().get(0).getBorderStyle();
        if (bs == null) {
            bs = new PdfDictionary();
            put(PdfName.BS, bs);
        }
        bs.put(PdfName.W, new PdfNumber(borderWidth));
        this.borderWidth = borderWidth;
        regenerateField();
        return this;
    }

    public PdfFormField setBorderStyle(PdfDictionary style) {
        //PdfDictionary bs = getWidgets().get(0).getBorderStyle();
        getWidgets().get(0).setBorderStyle(style);
//        if (bs == null) {
//            bs = new PdfDictionary();
//            put(PdfName.BS, bs);
//        }
//        bs.put(PdfName.S, style);
        regenerateField();
        return this;
    }

    /**
     * Sets the Border Color.
     *
     * @param color the new value for the Border Color
     * @return the edited field
     */
    public PdfFormField setBorderColor(Color color) {
        borderColor = color;
        PdfDictionary mk = getWidgets().get(0).getAppearanceCharacteristics();
        if (mk == null) {
            mk = new PdfDictionary();
            put(PdfName.MK, mk);
        }
        mk.put(PdfName.BC, new PdfArray(color.getColorValue()));
        regenerateField();
        return this;
    }

    /**
     * Sets the text color.
     *
     * @param color the new value for the Color
     * @return the edited field
     */
    public PdfFormField setColor(Color color) {
        this.color = color;
        regenerateField();
        return this;
    }

    /**
     * Sets the ReadOnly flag, specifying whether or not the field can be changed.
     *
     * @param readOnly if <code>true</code>, then the field cannot be changed.
     * @return the edited field
     */
    public PdfFormField setReadOnly(boolean readOnly) {
        return setFieldFlag(FF_READ_ONLY, readOnly);
    }

    /**
     * Gets the ReadOnly flag, specifying whether or not the field can be changed.
     *
     * @return <code>true</code> if the field cannot be changed.
     */
    public boolean isReadOnly() {
        return getFieldFlag(FF_READ_ONLY);
    }

    /**
     * Sets the Required flag, specifying whether or not the field must be filled in.
     *
     * @param required if <code>true</code>, then the field must be filled in.
     * @return the edited field
     */
    public PdfFormField setRequired(boolean required) {
        return setFieldFlag(FF_REQUIRED, required);
    }

    /**
     * Gets the Required flag, specifying whether or not the field must be filled in.
     *
     * @return <code>true</code> if the field must be filled in.
     */
    public boolean isRequired() {
        return getFieldFlag(FF_REQUIRED);
    }

    /**
     * Sets the NoExport flag, specifying whether or not exporting is forbidden.
     *
     * @param noExport if <code>true</code>, then exporting is <em>forbidden</em>
     * @return the edited field
     */
    public PdfFormField setNoExport(boolean noExport) {
        return setFieldFlag(FF_NO_EXPORT, noExport);
    }

    /**
     * Gets the NoExport attribute.
     *
     * @return whether exporting the value following a form action is forbidden.
     */
    public boolean isNoExport() {
        return getFieldFlag(FF_NO_EXPORT);
    }

    /**
     * Specifies on which page the form field's widget must be shown.
     *
     * @param pageNum the page number
     * @return the edited field
     */
    public PdfFormField setPage(int pageNum) {
        if (getWidgets().size() > 0) {
            PdfAnnotation annot = getWidgets().get(0);
            if (annot != null) {
                annot.setPage(getDocument().getPage(pageNum));
            }
        }
        return this;
    }

    /**
     * Gets the appearance state names.
     *
     * @return an array of Strings containing the names of the appearance states
     */
    public String[] getAppearanceStates() {
        Set<String> names = new LinkedHashSet<>();
        PdfString stringOpt = getPdfObject().getAsString(PdfName.Opt);
        if (stringOpt != null) {
            names.add(stringOpt.toUnicodeString());
        } else {
            PdfArray arrayOpt = getPdfObject().getAsArray(PdfName.Opt);
            if (arrayOpt != null) {
                for (PdfObject pdfObject : arrayOpt) {
                    PdfString valStr = null;
                    if (pdfObject.isArray()) {
                        valStr = ((PdfArray) pdfObject).getAsString(1);
                    } else if (pdfObject.isString()) {
                        valStr = (PdfString) pdfObject;
                    }
                    if (valStr != null) {
                        names.add(valStr.toUnicodeString());
                    }
                }
            }
        }

        PdfDictionary dic = getPdfObject();
        dic = dic.getAsDictionary(PdfName.AP);
        if (dic != null) {
            dic = dic.getAsDictionary(PdfName.N);
            if (dic != null) {
                for (PdfName state : dic.keySet()) {
                    names.add(state.getValue());
                }
            }
        }


        PdfArray kids = getKids();
        if (kids != null) {
            for (PdfObject kid : kids) {
                PdfFormField fld = new PdfFormField((PdfDictionary) kid);
                String[] states = fld.getAppearanceStates();
                for (String state : states) {
                    names.add(state);
                }
            }
        }
        return names.toArray(new String[names.size()]);
    }

    /**
     * Sets an appearance for (the widgets related to) the form field.
     *
     * @param appearanceType   the type of appearance stream to be added
     *                         <ul>
     *                         <li> PdfName.N: normal appearance</li>
     *                         <li> PdfName.R: rollover appearance</li>
     *                         <li> PdfName.D: down appearance</li>
     *                         </ul>
     * @param appearanceState  the state of the form field that needs to be true
     *                         for the appearance to be used. Differentiates between several streams
     *                         of the same type.
     * @param appearanceStream the appearance instructions, as a {@link PdfStream}
     * @return the edited field
     */
    public PdfFormField setAppearance(PdfName appearanceType, String appearanceState, PdfStream appearanceStream) {
        PdfWidgetAnnotation widget = getWidgets().get(0);
        PdfDictionary dic;
        if (widget != null) {
            dic = widget.getPdfObject();
        } else {
            dic = getPdfObject();
        }
        PdfDictionary ap = dic.getAsDictionary(PdfName.AP);
        if (ap != null) {
            PdfDictionary appearanceDictionary = ap.getAsDictionary(appearanceType);
            if (appearanceDictionary == null) {
                ap.put(appearanceType, appearanceStream);
            } else {
                appearanceDictionary.put(new PdfName(appearanceState), appearanceStream);
            }
        }

        return this;
    }

    /**
     * Sets zero font size which will be interpreted as auto-size according to ISO 32000-1, 12.7.3.3.
     *
     * @return the edited field
     */
    public PdfFormField setFontSizeAutoScale() {
        this.fontSize = 0;
        regenerateField();
        return this;
    }

    public PdfFormField put(PdfName key, PdfObject value) {
        getPdfObject().put(key, value);
        return this;
    }

    /**
     * Releases underlying pdf object and other pdf entities used by wrapper.
     * This method should be called instead of direct call to {@link PdfObject#release()} if the wrapper is used.
     */
    public void release() {
        unsetForbidRelease();
        getPdfObject().release();
    }

    @Override
    protected boolean isWrappedObjectMustBeIndirect() {
        return true;
    }

    protected PdfDocument getDocument() {
        return getPdfObject().getIndirectReference().getDocument();
    }

    protected Rectangle getRect(PdfDictionary field) {
        PdfArray rect = field.getAsArray(PdfName.Rect);
        if (rect == null) {
            PdfArray kids = field.getAsArray(PdfName.Kids);
            if (kids == null) {
                throw new PdfException(PdfException.WrongFormFieldAddAnnotationToTheField);
            }
            rect = ((PdfDictionary) kids.get(0)).getAsArray(PdfName.Rect);
        }

        return rect.toRectangle();
    }

    protected static PdfArray processOptions(String[][] options) {
        PdfArray array = new PdfArray();
        for (String[] option : options) {
            PdfArray subArray = new PdfArray(new PdfString(option[0]));
            subArray.add(new PdfString(option[1]));
            array.add(subArray);
        }
        return array;
    }

    protected static PdfArray processOptions(String[] options) {
        PdfArray array = new PdfArray();
        for (String option : options) {
            array.add(new PdfString(option));
        }
        return array;
    }

    protected String generateDefaultAppearanceString(PdfFont font, float fontSize, Color color, PdfResources res) {
        PdfStream stream = new PdfStream();
        PdfCanvas canvas = new PdfCanvas(stream, res, getDocument());
        canvas.setFontAndSize(font, fontSize);
        if (color != null)
            canvas.setColor(color, true);
        return new String(stream.getBytes());
    }

<<<<<<< HEAD
=======
    /**
     * @deprecated Will be removed in 7.1. Use {@link #generateDefaultAppearanceString(PdfFont, float, Color, PdfResources)} instead.
     * @param font      The font
     * @param fontSize  The font size
     * @param res       The resources
     * @return          The default appearance string
     */
    @Deprecated
    protected String generateDefaultAppearanceString(PdfFont font, int fontSize, PdfResources res) {
        return generateDefaultAppearanceString(font, (float) fontSize, color, res);
    }

>>>>>>> 2ba74d02
    protected Object[] getFontAndSize(PdfDictionary asNormal) throws IOException {
        Object[] fontAndSize = new Object[2];
        PdfDictionary normalResources = null;
        PdfDictionary defaultResources = null;
        PdfDocument document = getDocument();
        if (document != null) {
            PdfDictionary acroformDictionary = document.getCatalog().getPdfObject().getAsDictionary(PdfName.AcroForm);
            if (acroformDictionary != null) {
                defaultResources = acroformDictionary.getAsDictionary(PdfName.DR);
            }
        }
        if (asNormal != null) {
            normalResources = asNormal.getAsDictionary(PdfName.Resources);
        }
        if (defaultResources != null || normalResources != null) {
            PdfDictionary normalFontDic = normalResources != null ? normalResources.getAsDictionary(PdfName.Font) : null;
            PdfDictionary defaultFontDic = defaultResources != null ? defaultResources.getAsDictionary(PdfName.Font) : null;
            PdfString defaultAppearance = getDefaultAppearance();
            if ((normalFontDic != null || defaultFontDic != null) && defaultAppearance != null) {
                Object[] dab = splitDAelements(defaultAppearance.toUnicodeString());
                PdfName fontName = new PdfName(dab[DA_FONT].toString());
                PdfDictionary requiredFontDictionary = null;
                if (normalFontDic != null && null != normalFontDic.getAsDictionary(fontName)) {
                    requiredFontDictionary = normalFontDic.getAsDictionary(fontName);
                } else if (defaultFontDic != null) {
                    requiredFontDictionary = defaultFontDic.getAsDictionary(fontName);
                }
                if (font != null) {
                    fontAndSize[0] = font;
                } else {
                    PdfFont dicFont = document != null ? document.getFont(requiredFontDictionary) : PdfFontFactory.createFont(requiredFontDictionary);
                    fontAndSize[0] = dicFont;
                }
                if (fontSize >= 0) {
                    fontAndSize[1] = fontSize;
                } else {
                    fontAndSize[1] = dab[DA_SIZE];
                }
                if (color == null) {
                    color = (Color) dab[DA_COLOR];
                }
            } else {
                if (font != null) {
                    fontAndSize[0] = font;
                } else {
                    fontAndSize[0] = PdfFontFactory.createFont();
                }
                if (fontSize >= 0) {
                    fontAndSize[1] = fontSize;
                } else {
                    fontAndSize[1] = (float) DEFAULT_FONT_SIZE;
                }
            }
        } else {
            if (font != null) {
                fontAndSize[0] = font;
            } else {
                fontAndSize[0] = PdfFontFactory.createFont();
            }
            if (fontSize >= 0) {
                fontAndSize[1] = fontSize;
            } else {
                fontAndSize[1] = (float) DEFAULT_FONT_SIZE;
            }
        }

        return fontAndSize;
    }

    protected static Object[] splitDAelements(String da) {
        PdfTokenizer tk = new PdfTokenizer(new RandomAccessFileOrArray(new RandomAccessSourceFactory().createSource(PdfEncodings.convertToBytes(da, null))));
        List<String> stack = new ArrayList<>();
        Object[] ret = new Object[3];
        try {
            while (tk.nextToken()) {
                if (tk.getTokenType() == PdfTokenizer.TokenType.Comment)
                    continue;
                if (tk.getTokenType() == PdfTokenizer.TokenType.Other) {
                    String operator = tk.getStringValue();
                    if (operator.equals("Tf")) {
                        if (stack.size() >= 2) {
                            ret[DA_FONT] = stack.get(stack.size() - 2);
                            ret[DA_SIZE] = new Float(stack.get(stack.size() - 1));
                        }
                    } else if (operator.equals("g")) {
                        if (stack.size() >= 1) {
                            float gray = new Float(stack.get(stack.size() - 1));
                            if (gray != 0) {
                                ret[DA_COLOR] = new DeviceGray(gray);
                            }
                        }
                    } else if (operator.equals("rg")) {
                        if (stack.size() >= 3) {
                            float red = new Float(stack.get(stack.size() - 3));
                            float green = new Float(stack.get(stack.size() - 2));
                            float blue = new Float(stack.get(stack.size() - 1));
                            ret[DA_COLOR] = new DeviceRgb(red, green, blue);
                        }
                    } else if (operator.equals("k")) {
                        if (stack.size() >= 4) {
                            float cyan = new Float(stack.get(stack.size() - 4));
                            float magenta = new Float(stack.get(stack.size() - 3));
                            float yellow = new Float(stack.get(stack.size() - 2));
                            float black = new Float(stack.get(stack.size() - 1));
                            ret[DA_COLOR] = new DeviceCmyk(cyan, magenta, yellow, black);
                        }
                    }
                    stack.clear();
                } else {
                    stack.add(tk.getStringValue());
                }
            }
        } catch (IOException e) {

        }
        return ret;
    }

    /**
     * Draws the visual appearance of text in a form field.
     *
     * @param rect          The location on the page for the list field
     * @param font          a {@link PdfFont}
     * @param fontSize      The size of the font
     * @param value         The initial value
     * @param appearance    The appearance
     */
    protected void drawTextAppearance(Rectangle rect, PdfFont font, float fontSize, String value, PdfFormXObject appearance) {
        PdfStream stream = (PdfStream) new PdfStream().makeIndirect(getDocument());
        PdfResources resources = appearance.getResources();
        PdfCanvas canvas = new PdfCanvas(stream, resources, getDocument());

        setDefaultAppearance(generateDefaultAppearanceString(font, fontSize, color, resources));

        float height = rect.getHeight();
        float width = rect.getWidth();
        PdfFormXObject xObject = new PdfFormXObject(new Rectangle(0, 0, width, height));
        drawBorder(canvas, xObject, width, height);
        if (isPassword()) {
            value = obfuscatePassword(value);
        }

        canvas.
                beginVariableText().
                saveState().
                newPath();

        float x = X_OFFSET;
        Integer justification = getJustification();
        if (justification == null) {
            justification = 0;
        }
        TextAlignment textAlignment = TextAlignment.LEFT;
        if (justification == ALIGN_RIGHT) {
            textAlignment = TextAlignment.RIGHT;
            x = rect.getWidth();
        } else if (justification == ALIGN_CENTER) {
            textAlignment = TextAlignment.CENTER;
            x = rect.getWidth() / 2;
        }

        Canvas modelCanvas = new Canvas(canvas, getDocument(), new Rectangle(0, - height, 0, 2 * height));
        modelCanvas.setProperty(Property.APPEARANCE_STREAM_LAYOUT, true);

        // check if /Comb has been set
        if ( this.getFieldFlag(PdfTextFormField.FF_COMB) ) {
            // calculate space per character
            PdfNumber maxLenEntry = this.getPdfObject().getAsNumber(PdfName.MaxLen);
            if ( maxLenEntry == null ) {
                throw new PdfException(PdfException.NoMaxLenPresent);
            }
            int maxLen = maxLenEntry.intValue();
            float widthPerCharacter = width / maxLen;

            Paragraph paragraph = new Paragraph().setFont(font).setFontSize(fontSize).setMultipliedLeading(1);
            if (color != null) {
                paragraph.setFontColor(color);
            }

            int numberOfCharacters = maxLen >= value.length() ? value.length() : maxLen;

            for (int i = 0; i < numberOfCharacters; i++) {
                // Get width of each character
                String characterToPlace = value.substring(i, i + 1);
                float characterWidth = font.getWidth(characterToPlace, fontSize);
                // Find x-offset for this character so that we can place it in the center of this comb-section
                float xOffset = characterWidth == 0 ? characterWidth :( widthPerCharacter - characterWidth ) / 2;

                paragraph.setPaddings(0f, xOffset, 0f, xOffset);
                paragraph.add(characterToPlace);

                modelCanvas.showTextAligned(paragraph, widthPerCharacter * i, 0, textAlignment);

                paragraph.getChildren().remove(0);
            }
        } else {
            Paragraph paragraph = new Paragraph(value).setFont(font).setFontSize(fontSize).setMultipliedLeading(1).setPaddings(0, X_OFFSET, 0, X_OFFSET);
            if (color != null) {
                paragraph.setFontColor(color);
            }
            modelCanvas.showTextAligned(paragraph, x, rect.getHeight() / 2, textAlignment, VerticalAlignment.MIDDLE);
        }
        canvas.
                restoreState().
                endVariableText();

        appearance.getPdfObject().setData(stream.getBytes());
    }

    /**
<<<<<<< HEAD
=======
     * Draws the visual appearance of text in a form field.
     *
     * @param rect          The location on the page for the list field
     * @param font          a {@link PdfFont}
     * @param fontSize      The size of the font
     * @param value         The initial value
     * @param appearance    The appearance
     * @deprecated Will be removed in 7.1. Use {@link #drawTextAppearance(Rectangle, PdfFont, float, String, PdfFormXObject)} instead.
     */
    @Deprecated
    protected void drawTextAppearance(Rectangle rect, PdfFont font, int fontSize, String value, PdfFormXObject appearance) {
        drawTextAppearance(rect, font, (float) fontSize, value, appearance);
    }

    /**
>>>>>>> 2ba74d02
     * Draws the visual appearance of multiline text in a form field.
     *
     * @param rect          The location on the page for the list field
     * @param font          a {@link PdfFont}
     * @param fontSize      The size of the font
     * @param value         The initial value
     * @param appearance    The appearance
     */
    protected void drawMultiLineTextAppearance(Rectangle rect, PdfFont font, float fontSize, String value, PdfFormXObject appearance) {
        PdfStream stream = (PdfStream) new PdfStream().makeIndirect(getDocument());
        PdfResources resources = appearance.getResources();
        PdfCanvas canvas = new PdfCanvas(stream, resources, getDocument());

        setDefaultAppearance(generateDefaultAppearanceString(font, fontSize, color, resources));

        float width = rect.getWidth();
        float height = rect.getHeight();

        List<String> strings = font.splitString(value, fontSize, width - 6);

        drawBorder(canvas, appearance, width, height);
        canvas.
                beginVariableText().
                saveState().
                rectangle(3, 3, width - 6, height - 6).
                clip().
                newPath();

        Canvas modelCanvas = new Canvas(canvas, getDocument(), new Rectangle(3, 0, Math.max(0, width - 6), Math.max(0, height - 2)));
        modelCanvas.setProperty(Property.APPEARANCE_STREAM_LAYOUT, true);
        for (int index = 0; index < strings.size(); index++) {
            Boolean isFull = modelCanvas.getRenderer().getPropertyAsBoolean(Property.FULL);
            if (Boolean.TRUE.equals(isFull)) {
                break;
            }
            Paragraph paragraph = new Paragraph(strings.get(index)).setFont(font).setFontSize(fontSize).setMargins(0, 0, 0, 0).setMultipliedLeading(1);
            paragraph.setProperty(Property.FORCED_PLACEMENT, true);

            if (color != null) {
                paragraph.setFontColor(color);
            }
            PdfArray indices = getPdfObject().getAsArray(PdfName.I);
            if (indices != null && indices.size() > 0) {
                for (PdfObject ind : indices) {
                    if (!ind.isNumber())
                        continue;
                    if (((PdfNumber) ind).getValue() == index) {
                        paragraph.setBackgroundColor(new DeviceRgb(10, 36, 106));
                        paragraph.setFontColor(ColorConstants.LIGHT_GRAY);
                    }
                }
            }
            modelCanvas.add(paragraph);
        }
        canvas.
                restoreState().
                endVariableText();

        appearance.getPdfObject().setData(stream.getBytes());
    }

    /**
<<<<<<< HEAD
=======
     * Draws the visual appearance of multiline text in a form field.
     *
     * @param rect          The location on the page for the list field
     * @param font          a {@link PdfFont}
     * @param fontSize      The size of the font
     * @param value         The initial value
     * @param appearance    The appearance
     * @deprecated Will be removed in 7.1. Use {@link #drawMultiLineTextAppearance(Rectangle, PdfFont, float, String, PdfFormXObject)} instead.
     */
    @Deprecated
    protected void drawMultiLineTextAppearance(Rectangle rect, PdfFont font, int fontSize, String value, PdfFormXObject appearance) {
        drawMultiLineTextAppearance(rect, font, (float) fontSize, value, appearance);
    }

    /**
>>>>>>> 2ba74d02
     * Draws a border using the borderWidth and borderColor of the form field.
     *
     * @param canvas    The {@link PdfCanvas} on which to draw
     * @param xObject   The PdfFormXObject
     * @param width     The width of the rectangle to draw
     * @param height    The height of the rectangle to draw
     */
    protected void drawBorder(PdfCanvas canvas, PdfFormXObject xObject, float width, float height) {
        canvas.saveState();
        float borderWidth = getBorderWidth();
        PdfDictionary bs = getWidgets().get(0).getBorderStyle();
        if (borderWidth < 0) {
            borderWidth = 0;
        }
        if (borderColor == null) {
            borderColor = ColorConstants.BLACK;
        }

        if (backgroundColor != null) {
            canvas.
                    setFillColor(backgroundColor).
                    rectangle(borderWidth / 2, borderWidth / 2, width - borderWidth, height - borderWidth).
                    fill();
        }

        if (borderWidth > 0) {
            borderWidth = Math.max(1, borderWidth);
            canvas.
                    setStrokeColor(borderColor).
                    setLineWidth(borderWidth);
            if (bs != null) {
                PdfName borderType = bs.getAsName(PdfName.S);
                if (borderType != null && borderType.equals(PdfName.D)) {
                    PdfArray dashArray = bs.getAsArray(PdfName.D);
                    if (dashArray != null) {
                        int unitsOn = dashArray.getAsNumber(0) != null ? dashArray.getAsNumber(0).intValue() : 0;
                        int unitsOff = dashArray.getAsNumber(1) != null ? dashArray.getAsNumber(1).intValue() : 0;
                        canvas.setLineDash(unitsOn, unitsOff, 0);
                    }
                }
            }
            canvas.
                    rectangle(0, 0, width, height).
                    stroke();
        }

        applyRotation(xObject, height, width);
        canvas.restoreState();
    }

    protected void drawRadioBorder(PdfCanvas canvas, PdfFormXObject xObject, float width, float height) {
        canvas.saveState();
        float borderWidth = getBorderWidth();
        float cx = width / 2;
        float cy = height / 2;
        if (borderWidth < 0) {
            borderWidth = 0;
        }
        float r = (Math.min(width, height) - borderWidth) / 2;

        if (backgroundColor != null) {
            canvas.
                    setFillColor(backgroundColor).
                    circle(cx, cy, r + borderWidth / 2).
                    fill();
        }

        if (borderWidth > 0 && borderColor != null) {
            borderWidth = Math.max(1, borderWidth);
            canvas.
                    setStrokeColor(borderColor).
                    setLineWidth(borderWidth).
                    circle(cx, cy, r).
                    stroke();
        }

        applyRotation(xObject, height, width);
        canvas.restoreState();
    }

    /**
     * Draws the appearance of a radio button with a specified value.
     *
     * @param width  the width of the radio button to draw
     * @param height the height of the radio button to draw
     * @param value  the value of the button
     */
    protected void drawRadioAppearance(float width, float height, String value) {
        PdfStream streamOn = (PdfStream) new PdfStream().makeIndirect(getDocument());
        PdfCanvas canvasOn = new PdfCanvas(streamOn, new PdfResources(), getDocument());
        Rectangle rect = new Rectangle(0, 0, width, height);
        PdfFormXObject xObjectOn = new PdfFormXObject(rect);
        PdfFormXObject xObjectOff = new PdfFormXObject(rect);

        drawRadioBorder(canvasOn, xObjectOn, width, height);
        drawRadioField(canvasOn, width, height, true);

        PdfStream streamOff = (PdfStream) new PdfStream().makeIndirect(getDocument());
        PdfCanvas canvasOff = new PdfCanvas(streamOff, new PdfResources(), getDocument());
        drawRadioBorder(canvasOff, xObjectOff, width, height);
        if (pdfAConformanceLevel != null && (pdfAConformanceLevel.getPart().equals("2") || pdfAConformanceLevel.getPart().equals("3"))) {
            xObjectOn.getResources();
            xObjectOff.getResources();
        }

        PdfWidgetAnnotation widget = getWidgets().get(0);

        xObjectOn.getPdfObject().getOutputStream().writeBytes(streamOn.getBytes());
        widget.setNormalAppearance(new PdfDictionary());
        widget.getNormalAppearanceObject().put(new PdfName(value), xObjectOn.getPdfObject());

        xObjectOff.getPdfObject().getOutputStream().writeBytes(streamOff.getBytes());
        widget.getNormalAppearanceObject().put(new PdfName("Off"), xObjectOff.getPdfObject());
    }

    /**
     * Draws the appearance of a radio button with a specified value.
     *
     * @param width  the width of the radio button to draw
     * @param height the height of the radio button to draw
     * @param value  the value of the button
     */
    protected void drawPdfA1RadioAppearance(float width, float height, String value) {
        PdfStream stream = (PdfStream) new PdfStream().makeIndirect(getDocument());
        PdfCanvas canvas = new PdfCanvas(stream, new PdfResources(), getDocument());
        Rectangle rect = new Rectangle(0, 0, width, height);
        PdfFormXObject xObject = new PdfFormXObject(rect);


        drawBorder(canvas, xObject, width, height);
        drawRadioField(canvas, rect.getWidth(), rect.getHeight(), !value.equals("Off"));

        PdfWidgetAnnotation widget = getWidgets().get(0);

        xObject.getPdfObject().getOutputStream().writeBytes(stream.getBytes());
        widget.setNormalAppearance(xObject.getPdfObject());
    }

    /**
     * Draws a radio button.
     *
     * @param canvas the {@link PdfCanvas} on which to draw
     * @param width  the width of the radio button to draw
     * @param height the height of the radio button to draw
     * @param on     required to be <code>true</code> for fulfilling the drawing operation
     */
    protected void drawRadioField(PdfCanvas canvas, float width, float height, boolean on) {
        canvas.saveState();
        if (on) {
            canvas.
                    resetFillColorRgb().
                    circle(width / 2, height / 2, Math.min(width, height) / 4).
                    fill();
        }
        canvas.restoreState();
    }

    /**
     * Draws the appearance of a checkbox with a specified state value.
     *
     * @param width  the width of the checkbox to draw
     * @param height the height of the checkbox to draw
     * @param value  the state of the form field that will be drawn
     */
    protected void drawCheckAppearance(float width, float height, String value) {
        PdfStream streamOn = (PdfStream) new PdfStream().makeIndirect(getDocument());
        PdfCanvas canvasOn = new PdfCanvas(streamOn, new PdfResources(), getDocument());
        Rectangle rect = new Rectangle(0, 0, width, height);
        PdfFormXObject xObjectOn = new PdfFormXObject(rect);
        PdfFormXObject xObjectOff = new PdfFormXObject(rect);

        drawBorder(canvasOn, xObjectOn, width, height);
        drawCheckBox(canvasOn, width, height, (float) DEFAULT_FONT_SIZE, true);

        PdfStream streamOff = (PdfStream) new PdfStream().makeIndirect(getDocument());
        PdfCanvas canvasOff = new PdfCanvas(streamOff, new PdfResources(), getDocument());
        drawBorder(canvasOff, xObjectOff, width, height);
        drawCheckBox(canvasOff, width, height, (float) DEFAULT_FONT_SIZE, false);

        PdfWidgetAnnotation widget = getWidgets().get(0);

        xObjectOn.getPdfObject().getOutputStream().writeBytes(streamOn.getBytes());
        xObjectOn.getResources().addFont(getDocument(), getFont());
        setDefaultAppearance(generateDefaultAppearanceString(font, fontSize <= 0 ? (float) DEFAULT_FONT_SIZE : fontSize, color, xObjectOn.getResources()));

        xObjectOff.getPdfObject().getOutputStream().writeBytes(streamOff.getBytes());
        xObjectOff.getResources().addFont(getDocument(), getFont());

        PdfDictionary normalAppearance = new PdfDictionary();
        normalAppearance.put(new PdfName(value), xObjectOn.getPdfObject());
        normalAppearance.put(new PdfName("Off"), xObjectOff.getPdfObject());

        PdfDictionary mk = new PdfDictionary();
        mk.put(PdfName.CA, new PdfString(text));
        widget.getPdfObject().put(PdfName.MK, mk);
        widget.setNormalAppearance(normalAppearance);
    }

    protected void drawPdfA1CheckAppearance(float width, float height, String value, int checkType) {
        PdfStream stream = (PdfStream) new PdfStream().makeIndirect(getDocument());
        PdfCanvas canvas = new PdfCanvas(stream, new PdfResources(), getDocument());
        Rectangle rect = new Rectangle(0, 0, width, height);
        PdfFormXObject xObject = new PdfFormXObject(rect);

        this.checkType = checkType;
        drawBorder(canvas, xObject, width, height);
        drawPdfACheckBox(canvas, width, height, true);

        PdfWidgetAnnotation widget = getWidgets().get(0);

        xObject.getPdfObject().getOutputStream().writeBytes(stream.getBytes());

        PdfDictionary normalAppearance = new PdfDictionary();
        normalAppearance.put(new PdfName(value), xObject.getPdfObject());

        PdfDictionary mk = new PdfDictionary();
        mk.put(PdfName.CA, new PdfString(text));
        widget.put(PdfName.MK, mk);
        widget.setNormalAppearance(xObject.getPdfObject());
    }

    protected void drawPdfA2CheckAppearance(float width, float height, String value, int checkType) {
        PdfStream streamOn = (PdfStream) new PdfStream().makeIndirect(getDocument());
        PdfCanvas canvasOn = new PdfCanvas(streamOn, new PdfResources(), getDocument());
        PdfStream streamOff = (PdfStream) new PdfStream().makeIndirect(getDocument());
        PdfCanvas canvasOff = new PdfCanvas(streamOff, new PdfResources(), getDocument());
        Rectangle rect = new Rectangle(0, 0, width, height);
        PdfFormXObject xObjectOn = new PdfFormXObject(rect);
        PdfFormXObject xObjectOff = new PdfFormXObject(rect);

        this.checkType = checkType;
        drawBorder(canvasOn, xObjectOn, width, height);
        drawPdfACheckBox(canvasOn, width, height, true);
        drawBorder(canvasOff, xObjectOff, width, height);

        PdfWidgetAnnotation widget = getWidgets().get(0);

        xObjectOn.getPdfObject().getOutputStream().writeBytes(streamOn.getBytes());
        xObjectOff.getPdfObject().getOutputStream().writeBytes(streamOff.getBytes());
        xObjectOn.getResources();
        xObjectOff.getResources();

        PdfDictionary normalAppearance = new PdfDictionary();
        normalAppearance.put(new PdfName(value), xObjectOn.getPdfObject());
        normalAppearance.put(new PdfName("Off"), xObjectOff.getPdfObject());

        PdfDictionary mk = new PdfDictionary();
        mk.put(PdfName.CA, new PdfString(text));
        widget.put(PdfName.MK, mk);
        widget.setNormalAppearance(normalAppearance);
    }

    /**
     * Draws the appearance for a push button.
     *
     * @param width    the width of the pushbutton
     * @param height   the width of the pushbutton
     * @param text     the text to display on the button
     * @param font     a {@link PdfFont}
     * @param fontSize the size of the font
     * @return a new {@link PdfFormXObject}
     */
    protected PdfFormXObject drawPushButtonAppearance(float width, float height, String text, PdfFont font, float fontSize) {
        PdfStream stream = (PdfStream) new PdfStream().makeIndirect(getDocument());
        PdfCanvas canvas = new PdfCanvas(stream, new PdfResources(), getDocument());

        PdfFormXObject xObject = new PdfFormXObject(new Rectangle(0, 0, width, height));
        if (backgroundColor == null) {
            backgroundColor = ColorConstants.LIGHT_GRAY;
        }
        drawBorder(canvas, xObject, width, height);

        if (img != null) {
            PdfImageXObject imgXObj = new PdfImageXObject(img);
            canvas.addXObject(imgXObj, width - borderWidth, 0, 0, height - borderWidth, borderWidth / 2, borderWidth / 2);
            xObject.getResources().addImage(imgXObj);
        } else if (form != null) {
            canvas.addXObject(form, (height - borderWidth) / form.getHeight(), 0, 0, (height - borderWidth) / form.getHeight(), borderWidth / 2, borderWidth / 2);
            xObject.getResources().addForm(form);
        } else {
            drawButton(canvas, 0, 0, width, height, text, font, fontSize);
            setDefaultAppearance(generateDefaultAppearanceString(font, fontSize, color, new PdfResources()));
            xObject.getResources().addFont(getDocument(), font);
        }
        xObject.getPdfObject().getOutputStream().writeBytes(stream.getBytes());

        return xObject;
    }

    /**
     * Performs the low-level drawing operations to draw a button object.
     *
     * @param canvas   the {@link PdfCanvas} of the page to draw on.
     * @param x        the x coordinate of the lower left corner of the button rectangle
     * @param y        the y coordinate of the lower left corner of the button rectangle
     * @param width    the width of the button
     * @param height   the width of the button
     * @param text     the text to display on the button
     * @param font     a {@link PdfFont}
     * @param fontSize the size of the font
     */
    protected void drawButton(PdfCanvas canvas, float x, float y, float width, float height, String text, PdfFont font, float fontSize) {
        if (color == null) {
            color = ColorConstants.BLACK;
        }

        Paragraph paragraph = new Paragraph(text).setFont(font).setFontSize(fontSize).setMargin(0).setMultipliedLeading(1).
                setVerticalAlignment(VerticalAlignment.MIDDLE);
        Canvas modelCanvas = new Canvas(canvas, getDocument(), new Rectangle(0, -height, width, 2 * height));
        modelCanvas.setProperty(Property.APPEARANCE_STREAM_LAYOUT, true);
        modelCanvas.showTextAligned(paragraph, width / 2, height / 2, TextAlignment.CENTER, VerticalAlignment.MIDDLE);
    }

    /**
     * Performs the low-level drawing operations to draw a checkbox object.
     *
     * @param canvas   the {@link PdfCanvas} of the page to draw on.
     * @param width    the width of the button
     * @param height   the width of the button
     * @param fontSize the size of the font
     * @param on       the boolean value of the checkbox
     */
    protected void drawCheckBox(PdfCanvas canvas, float width, float height, float fontSize, boolean on) {
        if (!on) {
            return;
        }

        if (checkType == TYPE_CROSS) {
            float offset = borderWidth * 2;
            canvas.
                    moveTo((width - height) / 2 + offset, height - offset).
                    lineTo((width + height) / 2 - offset, offset).
                    moveTo((width + height) / 2 - offset, height - offset).
                    lineTo((width - height) / 2 + offset, offset).
                    stroke();
            return;
        }
        PdfFont ufont = getFont();
        // PdfFont gets all width in 1000 normalized units
        canvas.
                beginText().
                setFontAndSize(ufont, fontSize).
                resetFillColorRgb().
                setTextMatrix((width - ufont.getWidth(text, fontSize)) / 2, (height - ufont.getAscent(text, fontSize)) / 2).
                showText(text).
                endText();
    }

    protected void drawPdfACheckBox(PdfCanvas canvas, float width, float height, boolean on) {
        if (!on)
            return;
        String appearanceString = check;
        switch (checkType) {
            case TYPE_CHECK:
                appearanceString = check;
                break;
            case TYPE_CIRCLE:
                appearanceString = circle;
                break;
            case TYPE_CROSS:
                appearanceString = cross;
                break;
            case TYPE_DIAMOND:
                appearanceString = diamond;
                break;
            case TYPE_SQUARE:
                appearanceString = square;
                break;
            case TYPE_STAR:
                appearanceString = star;
                break;
        }
        canvas.saveState();
        canvas.resetFillColorRgb();
        canvas.concatMatrix(width, 0, 0, height, 0, 0);
        canvas.getContentStream().getOutputStream().writeBytes(appearanceString.getBytes(StandardCharsets.ISO_8859_1));
        canvas.restoreState();
    }

    private PdfName getTypeFromParent(PdfDictionary field) {
        PdfDictionary parent = field.getAsDictionary(PdfName.Parent);
        PdfName formType = field.getAsName(PdfName.FT);
        if (parent != null) {
            formType = parent.getAsName(PdfName.FT);
            if (formType == null) {
                formType = getTypeFromParent(parent);
            }
        }
        return formType;
    }

    private String obfuscatePassword(String text) {
        char[] pchar = new char[text.length()];
        for (int i = 0; i < text.length(); i++)
            pchar[i] = '*';
        return new String(pchar);
    }

    private void applyRotation(PdfFormXObject xObject, float height, float width) {
        switch (rotation) {
            case 90:
                xObject.getPdfObject().put(PdfName.Matrix, new PdfArray(new float[]{0, 1, -1, 0, height, 0}));
                break;
            case 180:
                xObject.getPdfObject().put(PdfName.Matrix, new PdfArray(new float[]{-1, 0, 0, -1, width, height}));
                break;
            case 270:
                xObject.getPdfObject().put(PdfName.Matrix, new PdfArray(new float[]{0, -1, 1, 0, 0, width}));
                break;
        }
    }

    private String optionsArrayToString(PdfArray options) {
        String value = "";
        for (PdfObject obj : options) {
            if (obj.isString()) {
                value += ((PdfString) obj).toUnicodeString() + '\n';
            } else if (obj.isArray()) {
                PdfObject element = ((PdfArray) obj).get(1);
                if (element.isString()) {
                    value += ((PdfString) element).toUnicodeString() + '\n';
                }
            }
        }
        value = value.substring(0, value.length() - 1);

        return value;
    }

    private static double degreeToRadians(double angle) {
        return Math.PI * angle / 180.0;
    }
}<|MERGE_RESOLUTION|>--- conflicted
+++ resolved
@@ -2340,21 +2340,6 @@
         return new String(stream.getBytes());
     }
 
-<<<<<<< HEAD
-=======
-    /**
-     * @deprecated Will be removed in 7.1. Use {@link #generateDefaultAppearanceString(PdfFont, float, Color, PdfResources)} instead.
-     * @param font      The font
-     * @param fontSize  The font size
-     * @param res       The resources
-     * @return          The default appearance string
-     */
-    @Deprecated
-    protected String generateDefaultAppearanceString(PdfFont font, int fontSize, PdfResources res) {
-        return generateDefaultAppearanceString(font, (float) fontSize, color, res);
-    }
-
->>>>>>> 2ba74d02
     protected Object[] getFontAndSize(PdfDictionary asNormal) throws IOException {
         Object[] fontAndSize = new Object[2];
         PdfDictionary normalResources = null;
@@ -2565,24 +2550,6 @@
     }
 
     /**
-<<<<<<< HEAD
-=======
-     * Draws the visual appearance of text in a form field.
-     *
-     * @param rect          The location on the page for the list field
-     * @param font          a {@link PdfFont}
-     * @param fontSize      The size of the font
-     * @param value         The initial value
-     * @param appearance    The appearance
-     * @deprecated Will be removed in 7.1. Use {@link #drawTextAppearance(Rectangle, PdfFont, float, String, PdfFormXObject)} instead.
-     */
-    @Deprecated
-    protected void drawTextAppearance(Rectangle rect, PdfFont font, int fontSize, String value, PdfFormXObject appearance) {
-        drawTextAppearance(rect, font, (float) fontSize, value, appearance);
-    }
-
-    /**
->>>>>>> 2ba74d02
      * Draws the visual appearance of multiline text in a form field.
      *
      * @param rect          The location on the page for the list field
@@ -2645,24 +2612,6 @@
     }
 
     /**
-<<<<<<< HEAD
-=======
-     * Draws the visual appearance of multiline text in a form field.
-     *
-     * @param rect          The location on the page for the list field
-     * @param font          a {@link PdfFont}
-     * @param fontSize      The size of the font
-     * @param value         The initial value
-     * @param appearance    The appearance
-     * @deprecated Will be removed in 7.1. Use {@link #drawMultiLineTextAppearance(Rectangle, PdfFont, float, String, PdfFormXObject)} instead.
-     */
-    @Deprecated
-    protected void drawMultiLineTextAppearance(Rectangle rect, PdfFont font, int fontSize, String value, PdfFormXObject appearance) {
-        drawMultiLineTextAppearance(rect, font, (float) fontSize, value, appearance);
-    }
-
-    /**
->>>>>>> 2ba74d02
      * Draws a border using the borderWidth and borderColor of the form field.
      *
      * @param canvas    The {@link PdfCanvas} on which to draw
