--- conflicted
+++ resolved
@@ -299,12 +299,8 @@
 
     /**
      * Sets the <code>NeedAppearances</code> boolean property on the AcroForm.
-<<<<<<< HEAD
      * NeedAppearances has been deprecated in PDF 2.0.
-     * <p>
-=======
-     * <br>
->>>>>>> 2ba74d02
+     * <br>
      * <blockquote>
      * NeedAppearances is a flag specifying whether to construct appearance
      * streams and appearance dictionaries for all widget annotations in the
@@ -326,12 +322,8 @@
 
     /**
      * Gets the <code>NeedAppearances</code> boolean property on the AcroForm.
-<<<<<<< HEAD
      * NeedAppearances has been deprecated in PDF 2.0.
-     * <p>
-=======
-     * <br>
->>>>>>> 2ba74d02
+     * <br>
      * <blockquote>
      * NeedAppearances is a flag specifying whether to construct appearance
      * streams and appearance dictionaries for all widget annotations in the
