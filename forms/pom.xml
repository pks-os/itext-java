<?xml version="1.0" encoding="UTF-8"?>
<project xmlns="http://maven.apache.org/POM/4.0.0" xmlns:xsi="http://www.w3.org/2001/XMLSchema-instance" xsi:schemaLocation="http://maven.apache.org/POM/4.0.0 http://maven.apache.org/xsd/maven-4.0.0.xsd">
  <modelVersion>4.0.0</modelVersion>
  <parent>
    <groupId>com.itextpdf.android</groupId>
    <artifactId>root-android</artifactId>
<<<<<<< HEAD
    <version>7.2.4</version>
=======
    <version>7.2.5</version>
>>>>>>> fde474f6
  </parent>
  <artifactId>forms-android</artifactId>
  <name>iText 7 - forms</name>
  <url>https://itextpdf.com/</url>
  <dependencies>
    <dependency>
      <groupId>com.itextpdf.android</groupId>
      <artifactId>kernel-android</artifactId>
      <version>${project.version}</version>
    </dependency>
    <dependency>
      <groupId>com.itextpdf.android</groupId>
      <artifactId>layout-android</artifactId>
      <version>${project.version}</version>
    </dependency>
    <dependency>
      <groupId>com.itextpdf.android</groupId>
      <artifactId>font-asian-android</artifactId>
      <version>${project.version}</version>
      <scope>test</scope>
    </dependency>
    <dependency>
      <groupId>com.itextpdf.android</groupId>
      <artifactId>pdftest-android</artifactId>
      <version>${project.version}</version>
      <scope>test</scope>
    </dependency>
    <dependency>
      <groupId>org.bouncycastle</groupId>
      <artifactId>bcpkix-jdk15to18</artifactId>
      <version>${bouncycastle.version}</version>
      <scope>test</scope>
      <optional>true</optional>
    </dependency>
    <dependency>
      <groupId>org.bouncycastle</groupId>
      <artifactId>bcprov-jdk15to18</artifactId>
      <version>${bouncycastle.version}</version>
      <scope>test</scope>
      <optional>true</optional>
    </dependency>
  </dependencies>
  <build>
    <plugins>
      <plugin>
        <groupId>org.apache.maven.plugins</groupId>
        <artifactId>maven-failsafe-plugin</artifactId>
        <configuration>
          <includes>
            <include>**/*.java</include>
          </includes>
          <groups>${integrationtests}</groups>
        </configuration>
      </plugin>
      <plugin>
        <groupId>org.apache.maven.plugins</groupId>
        <artifactId>maven-surefire-plugin</artifactId>
        <configuration>
          <groups>${unittests}</groups>
        </configuration>
      </plugin>
    </plugins>
  </build>
</project><|MERGE_RESOLUTION|>--- conflicted
+++ resolved
@@ -4,11 +4,7 @@
   <parent>
     <groupId>com.itextpdf.android</groupId>
     <artifactId>root-android</artifactId>
-<<<<<<< HEAD
-    <version>7.2.4</version>
-=======
     <version>7.2.5</version>
->>>>>>> fde474f6
   </parent>
   <artifactId>forms-android</artifactId>
   <name>iText 7 - forms</name>
