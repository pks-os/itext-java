--- conflicted
+++ resolved
@@ -83,15 +83,9 @@
         document.add(new Paragraph().setBackgroundColor(Color.GREEN));
         document.add(new Paragraph().setBorder(new SolidBorder(Color.BLUE, 3)));
 
-<<<<<<< HEAD
-        document.add(new Paragraph("Hello! I'm the first paragraph added to the document. Am i right? Or not?"));
-        document.add(new Paragraph().setHeight(50).setBorder(new SolidBorder(1)));
-        document.add(new Paragraph("Hello! I'm the second paragraph added to the document. Am i right? Or not?"));
-=======
         document.add(new Paragraph("Hello! I'm the first paragraph added to the document. Am i right?").setBackgroundColor(Color.RED).setBorder(new SolidBorder(1)));
         document.add(new Paragraph().setHeight(50));
         document.add(new Paragraph("Hello! I'm the second paragraph added to the document. Am i right?"));
->>>>>>> 17078926
 
         document.close();
 
