--- conflicted
+++ resolved
@@ -45,11 +45,7 @@
 import com.itextpdf.io.LogMessageConstant;
 import com.itextpdf.io.image.ImageDataFactory;
 import com.itextpdf.io.util.UrlUtil;
-<<<<<<< HEAD
-import com.itextpdf.kernel.colors.Color;
-=======
-import com.itextpdf.kernel.color.ColorConstants;
->>>>>>> 35ff293f
+import com.itextpdf.kernel.colors.ColorConstants;
 import com.itextpdf.kernel.geom.PageSize;
 import com.itextpdf.kernel.pdf.PdfDocument;
 import com.itextpdf.kernel.pdf.PdfWriter;
@@ -1377,100 +1373,54 @@
 
         doc.add(new Paragraph("Default layout:"));
 
-<<<<<<< HEAD
         Table table = new Table(UnitValue.createPercentArray(3)).useAllAvailableWidth()
-                .addCell(new Cell().add(new Paragraph(textByron)).setBorder(new SolidBorder(Color.GREEN, 1)))
-                .addCell(new Cell(1, 2).add(new Paragraph(textByron)).setBorder(new SolidBorder(Color.YELLOW, 3)))
-                .addCell(new Cell(2, 1).add(new Paragraph(textByron)).setBorder(new SolidBorder(Color.RED, 5)))
-                .addCell(new Cell(2, 1).add(new Paragraph(textByron)).setBorder(new SolidBorder(Color.GRAY, 7)))
-                .addCell(new Cell().add(new Paragraph(textByron)).setBorder(new SolidBorder(Color.BLUE, 12)))
-                .addCell(new Cell().add(new Paragraph(textByron)).setBorder(new SolidBorder(Color.CYAN, 1)));
-        table.setBorder(new SolidBorder(Color.GREEN, 2));
-=======
-        Table table = new Table(3)
-                .addCell(new Cell().add(textByron).setBorder(new SolidBorder(ColorConstants.GREEN, 1)))
-                .addCell(new Cell(1, 2).add(textByron).setBorder(new SolidBorder(ColorConstants.YELLOW, 3)))
-                .addCell(new Cell(2, 1).add(textByron).setBorder(new SolidBorder(ColorConstants.RED, 5)))
-                .addCell(new Cell(2, 1).add(textByron).setBorder(new SolidBorder(ColorConstants.GRAY, 7)))
-                .addCell(new Cell().add(textByron).setBorder(new SolidBorder(ColorConstants.BLUE, 12)))
-                .addCell(new Cell().add(textByron).setBorder(new SolidBorder(ColorConstants.CYAN, 1)));
+                .addCell(new Cell().add(new Paragraph(textByron)).setBorder(new SolidBorder(ColorConstants.GREEN, 1)))
+                .addCell(new Cell(1, 2).add(new Paragraph(textByron)).setBorder(new SolidBorder(ColorConstants.YELLOW, 3)))
+                .addCell(new Cell(2, 1).add(new Paragraph(textByron)).setBorder(new SolidBorder(ColorConstants.RED, 5)))
+                .addCell(new Cell(2, 1).add(new Paragraph(textByron)).setBorder(new SolidBorder(ColorConstants.GRAY, 7)))
+                .addCell(new Cell().add(new Paragraph(textByron)).setBorder(new SolidBorder(ColorConstants.BLUE, 12)))
+                .addCell(new Cell().add(new Paragraph(textByron)).setBorder(new SolidBorder(ColorConstants.CYAN, 1)));
         table.setBorder(new SolidBorder(ColorConstants.GREEN, 2));
->>>>>>> 35ff293f
         doc.add(table);
         doc.add(new AreaBreak());
 
         doc.add(new Paragraph("Table's height is bigger than needed:"));
-<<<<<<< HEAD
         table = new Table(UnitValue.createPercentArray(3)).useAllAvailableWidth()
-                .addCell(new Cell().add(new Paragraph(textByron)).setBorder(new SolidBorder(Color.GREEN, 1)))
-                .addCell(new Cell(1, 2).add(new Paragraph(textByron)).setBorder(new SolidBorder(Color.YELLOW, 3)))
-                .addCell(new Cell(2, 1).add(new Paragraph(textByron)).setBorder(new SolidBorder(Color.RED, 5)))
-                .addCell(new Cell(2, 1).add(new Paragraph(textByron)).setBorder(new SolidBorder(Color.GRAY, 7)))
-                .addCell(new Cell().add(new Paragraph(textByron)).setBorder(new SolidBorder(Color.BLUE, 12)))
-                .addCell(new Cell().add(new Paragraph(textByron)).setBorder(new SolidBorder(Color.CYAN, 1)));
-        table.setBorder(new SolidBorder(Color.GREEN, 2));
-=======
-        table = new Table(3)
-                .addCell(new Cell().add(textByron).setBorder(new SolidBorder(ColorConstants.GREEN, 1)))
-                .addCell(new Cell(1, 2).add(textByron).setBorder(new SolidBorder(ColorConstants.YELLOW, 3)))
-                .addCell(new Cell(2, 1).add(textByron).setBorder(new SolidBorder(ColorConstants.RED, 5)))
-                .addCell(new Cell(2, 1).add(textByron).setBorder(new SolidBorder(ColorConstants.GRAY, 7)))
-                .addCell(new Cell().add(textByron).setBorder(new SolidBorder(ColorConstants.BLUE, 12)))
-                .addCell(new Cell().add(textByron).setBorder(new SolidBorder(ColorConstants.CYAN, 1)));
+                .addCell(new Cell().add(new Paragraph(textByron)).setBorder(new SolidBorder(ColorConstants.GREEN, 1)))
+                .addCell(new Cell(1, 2).add(new Paragraph(textByron)).setBorder(new SolidBorder(ColorConstants.YELLOW, 3)))
+                .addCell(new Cell(2, 1).add(new Paragraph(textByron)).setBorder(new SolidBorder(ColorConstants.RED, 5)))
+                .addCell(new Cell(2, 1).add(new Paragraph(textByron)).setBorder(new SolidBorder(ColorConstants.GRAY, 7)))
+                .addCell(new Cell().add(new Paragraph(textByron)).setBorder(new SolidBorder(ColorConstants.BLUE, 12)))
+                .addCell(new Cell().add(new Paragraph(textByron)).setBorder(new SolidBorder(ColorConstants.CYAN, 1)));
         table.setBorder(new SolidBorder(ColorConstants.GREEN, 2));
->>>>>>> 35ff293f
         table.setHeight(1700);
         doc.add(table);
         doc.add(new AreaBreak());
 
         doc.add(new Paragraph("Table's height is shorter than needed:"));
-<<<<<<< HEAD
         table = new Table(UnitValue.createPercentArray(3)).useAllAvailableWidth()
-                .addCell(new Cell().add(new Paragraph(textByron)).setBorder(new SolidBorder(Color.GREEN, 1)))
-                .addCell(new Cell(1, 2).add(new Paragraph(textByron)).setBorder(new SolidBorder(Color.YELLOW, 3)))
-                .addCell(new Cell(2, 1).add(new Paragraph(textByron)).setBorder(new SolidBorder(Color.RED, 5)))
-                .addCell(new Cell(2, 1).add(new Paragraph(textByron)).setBorder(new SolidBorder(Color.GRAY, 7)))
-                .addCell(new Cell().add(new Paragraph(textByron)).setBorder(new SolidBorder(Color.BLUE, 12)))
-                .addCell(new Cell().add(new Paragraph(textByron)).setBorder(new SolidBorder(Color.CYAN, 1)));
-        table.setBorder(new SolidBorder(Color.GREEN, 2));
-=======
-        table = new Table(3)
-                .addCell(new Cell().add(textByron).setBorder(new SolidBorder(ColorConstants.GREEN, 1)))
-                .addCell(new Cell(1, 2).add(textByron).setBorder(new SolidBorder(ColorConstants.YELLOW, 3)))
-                .addCell(new Cell(2, 1).add(textByron).setBorder(new SolidBorder(ColorConstants.RED, 5)))
-                .addCell(new Cell(2, 1).add(textByron).setBorder(new SolidBorder(ColorConstants.GRAY, 7)))
-                .addCell(new Cell().add(textByron).setBorder(new SolidBorder(ColorConstants.BLUE, 12)))
-                .addCell(new Cell().add(textByron).setBorder(new SolidBorder(ColorConstants.CYAN, 1)));
+                .addCell(new Cell().add(new Paragraph(textByron)).setBorder(new SolidBorder(ColorConstants.GREEN, 1)))
+                .addCell(new Cell(1, 2).add(new Paragraph(textByron)).setBorder(new SolidBorder(ColorConstants.YELLOW, 3)))
+                .addCell(new Cell(2, 1).add(new Paragraph(textByron)).setBorder(new SolidBorder(ColorConstants.RED, 5)))
+                .addCell(new Cell(2, 1).add(new Paragraph(textByron)).setBorder(new SolidBorder(ColorConstants.GRAY, 7)))
+                .addCell(new Cell().add(new Paragraph(textByron)).setBorder(new SolidBorder(ColorConstants.BLUE, 12)))
+                .addCell(new Cell().add(new Paragraph(textByron)).setBorder(new SolidBorder(ColorConstants.CYAN, 1)));
         table.setBorder(new SolidBorder(ColorConstants.GREEN, 2));
->>>>>>> 35ff293f
         table.setHeight(200);
         doc.add(table);
         doc.add(new AreaBreak());
 
         doc.add(new Paragraph("Some cells' heights are set:"));
-<<<<<<< HEAD
         table = new Table(UnitValue.createPercentArray(3)).useAllAvailableWidth()
-                .addCell(new Cell().add(new Paragraph(textByron)).setBorder(new SolidBorder(Color.GREEN, 1)))
-                .addCell(new Cell(1, 2).add(new Paragraph(textByron)).setBorder(new SolidBorder(Color.YELLOW, 3)).setHeight(300))
-                .addCell(new Cell().add(new Paragraph(textByron)).setBorder(new SolidBorder(Color.GREEN, 1)))
-                .addCell(new Cell(1, 2).add(new Paragraph(textByron)).setBorder(new SolidBorder(Color.YELLOW, 3)).setHeight(40))
-                .addCell(new Cell(2, 1).add(new Paragraph(textByron)).setBorder(new SolidBorder(Color.RED, 5)))
-                .addCell(new Cell(2, 1).add(new Paragraph(textByron)).setBorder(new SolidBorder(Color.GRAY, 7)))
-                .addCell(new Cell().add(new Paragraph(textByron)).setBorder(new SolidBorder(Color.BLUE, 12)))
-                .addCell(new Cell().add(new Paragraph(textByron)).setBorder(new SolidBorder(Color.CYAN, 1)).setHeight(20));
-        table.setBorder(new SolidBorder(Color.GREEN, 2));
-=======
-        table = new Table(3)
-                .addCell(new Cell().add(textByron).setBorder(new SolidBorder(ColorConstants.GREEN, 1)))
-                .addCell(new Cell(1, 2).add(textByron).setBorder(new SolidBorder(ColorConstants.YELLOW, 3)).setHeight(300))
-                .addCell(new Cell().add(textByron).setBorder(new SolidBorder(ColorConstants.GREEN, 1)))
-                .addCell(new Cell(1, 2).add(textByron).setBorder(new SolidBorder(ColorConstants.YELLOW, 3)).setHeight(40))
-                .addCell(new Cell(2, 1).add(textByron).setBorder(new SolidBorder(ColorConstants.RED, 5)))
-                .addCell(new Cell(2, 1).add(textByron).setBorder(new SolidBorder(ColorConstants.GRAY, 7)))
-                .addCell(new Cell().add(textByron).setBorder(new SolidBorder(ColorConstants.BLUE, 12)))
-                .addCell(new Cell().add(textByron).setBorder(new SolidBorder(ColorConstants.CYAN, 1)).setHeight(20));
+                .addCell(new Cell().add(new Paragraph(textByron)).setBorder(new SolidBorder(ColorConstants.GREEN, 1)))
+                .addCell(new Cell(1, 2).add(new Paragraph(textByron)).setBorder(new SolidBorder(ColorConstants.YELLOW, 3)).setHeight(300))
+                .addCell(new Cell().add(new Paragraph(textByron)).setBorder(new SolidBorder(ColorConstants.GREEN, 1)))
+                .addCell(new Cell(1, 2).add(new Paragraph(textByron)).setBorder(new SolidBorder(ColorConstants.YELLOW, 3)).setHeight(40))
+                .addCell(new Cell(2, 1).add(new Paragraph(textByron)).setBorder(new SolidBorder(ColorConstants.RED, 5)))
+                .addCell(new Cell(2, 1).add(new Paragraph(textByron)).setBorder(new SolidBorder(ColorConstants.GRAY, 7)))
+                .addCell(new Cell().add(new Paragraph(textByron)).setBorder(new SolidBorder(ColorConstants.BLUE, 12)))
+                .addCell(new Cell().add(new Paragraph(textByron)).setBorder(new SolidBorder(ColorConstants.CYAN, 1)).setHeight(20));
         table.setBorder(new SolidBorder(ColorConstants.GREEN, 2));
->>>>>>> 35ff293f
         table.setHeight(1700);
         doc.add(table);
 
@@ -1499,149 +1449,81 @@
 
         doc.add(new Paragraph("Default layout:"));
 
-<<<<<<< HEAD
         Table table = new Table(UnitValue.createPercentArray(3)).useAllAvailableWidth()
-                .addCell(new Cell().add(new Paragraph(textByron)).setBorder(new SolidBorder(Color.GREEN, 1)))
-                .addCell(new Cell(1, 2).add(new Paragraph(textByron)).setBorder(new SolidBorder(Color.YELLOW, 3)))
-                .addCell(new Cell(2, 1).add(new Paragraph(textByron)).setBorder(new SolidBorder(Color.RED, 5)))
-                .addCell(new Cell(2, 1).add(new Paragraph(textByron)).setBorder(new SolidBorder(Color.GRAY, 7)))
-                .addCell(new Cell().add(new Paragraph(textByron)).setBorder(new SolidBorder(Color.BLUE, 12)))
-                .addCell(new Cell().add(new Paragraph(textByron)).setBorder(new SolidBorder(Color.CYAN, 1)));
-        table.setBorder(new SolidBorder(Color.GREEN, 2));
-=======
-        Table table = new Table(3)
-                .addCell(new Cell().add(textByron).setBorder(new SolidBorder(ColorConstants.GREEN, 1)))
-                .addCell(new Cell(1, 2).add(textByron).setBorder(new SolidBorder(ColorConstants.YELLOW, 3)))
-                .addCell(new Cell(2, 1).add(textByron).setBorder(new SolidBorder(ColorConstants.RED, 5)))
-                .addCell(new Cell(2, 1).add(textByron).setBorder(new SolidBorder(ColorConstants.GRAY, 7)))
-                .addCell(new Cell().add(textByron).setBorder(new SolidBorder(ColorConstants.BLUE, 12)))
-                .addCell(new Cell().add(textByron).setBorder(new SolidBorder(ColorConstants.CYAN, 1)));
+                .addCell(new Cell().add(new Paragraph(textByron)).setBorder(new SolidBorder(ColorConstants.GREEN, 1)))
+                .addCell(new Cell(1, 2).add(new Paragraph(textByron)).setBorder(new SolidBorder(ColorConstants.YELLOW, 3)))
+                .addCell(new Cell(2, 1).add(new Paragraph(textByron)).setBorder(new SolidBorder(ColorConstants.RED, 5)))
+                .addCell(new Cell(2, 1).add(new Paragraph(textByron)).setBorder(new SolidBorder(ColorConstants.GRAY, 7)))
+                .addCell(new Cell().add(new Paragraph(textByron)).setBorder(new SolidBorder(ColorConstants.BLUE, 12)))
+                .addCell(new Cell().add(new Paragraph(textByron)).setBorder(new SolidBorder(ColorConstants.CYAN, 1)));
         table.setBorder(new SolidBorder(ColorConstants.GREEN, 2));
->>>>>>> 35ff293f
         doc.add(table);
         doc.add(new AreaBreak());
 
         doc.add(new Paragraph("Table's max height is bigger than needed:"));
-<<<<<<< HEAD
         table = new Table(UnitValue.createPercentArray(3)).useAllAvailableWidth()
-                .addCell(new Cell().add(new Paragraph(textByron)).setBorder(new SolidBorder(Color.GREEN, 1)))
-                .addCell(new Cell(1, 2).add(new Paragraph(textByron)).setBorder(new SolidBorder(Color.YELLOW, 3)))
-                .addCell(new Cell(2, 1).add(new Paragraph(textByron)).setBorder(new SolidBorder(Color.RED, 5)))
-                .addCell(new Cell(2, 1).add(new Paragraph(textByron)).setBorder(new SolidBorder(Color.GRAY, 7)))
-                .addCell(new Cell().add(new Paragraph(textByron)).setBorder(new SolidBorder(Color.BLUE, 12)))
-                .addCell(new Cell().add(new Paragraph(textByron)).setBorder(new SolidBorder(Color.CYAN, 1)));
-        table.setBorder(new SolidBorder(Color.GREEN, 2));
-=======
-        table = new Table(3)
-                .addCell(new Cell().add(textByron).setBorder(new SolidBorder(ColorConstants.GREEN, 1)))
-                .addCell(new Cell(1, 2).add(textByron).setBorder(new SolidBorder(ColorConstants.YELLOW, 3)))
-                .addCell(new Cell(2, 1).add(textByron).setBorder(new SolidBorder(ColorConstants.RED, 5)))
-                .addCell(new Cell(2, 1).add(textByron).setBorder(new SolidBorder(ColorConstants.GRAY, 7)))
-                .addCell(new Cell().add(textByron).setBorder(new SolidBorder(ColorConstants.BLUE, 12)))
-                .addCell(new Cell().add(textByron).setBorder(new SolidBorder(ColorConstants.CYAN, 1)));
+                .addCell(new Cell().add(new Paragraph(textByron)).setBorder(new SolidBorder(ColorConstants.GREEN, 1)))
+                .addCell(new Cell(1, 2).add(new Paragraph(textByron)).setBorder(new SolidBorder(ColorConstants.YELLOW, 3)))
+                .addCell(new Cell(2, 1).add(new Paragraph(textByron)).setBorder(new SolidBorder(ColorConstants.RED, 5)))
+                .addCell(new Cell(2, 1).add(new Paragraph(textByron)).setBorder(new SolidBorder(ColorConstants.GRAY, 7)))
+                .addCell(new Cell().add(new Paragraph(textByron)).setBorder(new SolidBorder(ColorConstants.BLUE, 12)))
+                .addCell(new Cell().add(new Paragraph(textByron)).setBorder(new SolidBorder(ColorConstants.CYAN, 1)));
         table.setBorder(new SolidBorder(ColorConstants.GREEN, 2));
->>>>>>> 35ff293f
         table.setMaxHeight(1300);
         doc.add(table);
         doc.add(new AreaBreak());
 
         doc.add(new Paragraph("Table's max height is shorter than needed:"));
-<<<<<<< HEAD
         table = new Table(UnitValue.createPercentArray(3)).useAllAvailableWidth()
-                .addCell(new Cell().add(new Paragraph(textByron)).setBorder(new SolidBorder(Color.GREEN, 1)))
-                .addCell(new Cell(1, 2).add(new Paragraph(textByron)).setBorder(new SolidBorder(Color.YELLOW, 3)))
-                .addCell(new Cell(2, 1).add(new Paragraph(textByron)).setBorder(new SolidBorder(Color.RED, 5)))
-                .addCell(new Cell(2, 1).add(new Paragraph(textByron)).setBorder(new SolidBorder(Color.GRAY, 7)))
-                .addCell(new Cell().add(new Paragraph(textByron)).setBorder(new SolidBorder(Color.BLUE, 12)))
-                .addCell(new Cell().add(new Paragraph(textByron)).setBorder(new SolidBorder(Color.CYAN, 1)));
-        table.setBorder(new SolidBorder(Color.GREEN, 2));
-=======
-        table = new Table(3)
-                .addCell(new Cell().add(textByron).setBorder(new SolidBorder(ColorConstants.GREEN, 1)))
-                .addCell(new Cell(1, 2).add(textByron).setBorder(new SolidBorder(ColorConstants.YELLOW, 3)))
-                .addCell(new Cell(2, 1).add(textByron).setBorder(new SolidBorder(ColorConstants.RED, 5)))
-                .addCell(new Cell(2, 1).add(textByron).setBorder(new SolidBorder(ColorConstants.GRAY, 7)))
-                .addCell(new Cell().add(textByron).setBorder(new SolidBorder(ColorConstants.BLUE, 12)))
-                .addCell(new Cell().add(textByron).setBorder(new SolidBorder(ColorConstants.CYAN, 1)));
+                .addCell(new Cell().add(new Paragraph(textByron)).setBorder(new SolidBorder(ColorConstants.GREEN, 1)))
+                .addCell(new Cell(1, 2).add(new Paragraph(textByron)).setBorder(new SolidBorder(ColorConstants.YELLOW, 3)))
+                .addCell(new Cell(2, 1).add(new Paragraph(textByron)).setBorder(new SolidBorder(ColorConstants.RED, 5)))
+                .addCell(new Cell(2, 1).add(new Paragraph(textByron)).setBorder(new SolidBorder(ColorConstants.GRAY, 7)))
+                .addCell(new Cell().add(new Paragraph(textByron)).setBorder(new SolidBorder(ColorConstants.BLUE, 12)))
+                .addCell(new Cell().add(new Paragraph(textByron)).setBorder(new SolidBorder(ColorConstants.CYAN, 1)));
         table.setBorder(new SolidBorder(ColorConstants.GREEN, 2));
->>>>>>> 35ff293f
         table.setMaxHeight(300);
         doc.add(table);
         doc.add(new AreaBreak());
 
         doc.add(new Paragraph("Table's min height is bigger than needed:"));
-<<<<<<< HEAD
         table = new Table(UnitValue.createPercentArray(3)).useAllAvailableWidth()
-                .addCell(new Cell().add(new Paragraph(textByron)).setBorder(new SolidBorder(Color.GREEN, 1)))
-                .addCell(new Cell(1, 2).add(new Paragraph(textByron)).setBorder(new SolidBorder(Color.YELLOW, 3)))
-                .addCell(new Cell(2, 1).add(new Paragraph(textByron)).setBorder(new SolidBorder(Color.RED, 5)))
-                .addCell(new Cell(2, 1).add(new Paragraph(textByron)).setBorder(new SolidBorder(Color.GRAY, 7)))
-                .addCell(new Cell().add(new Paragraph(textByron)).setBorder(new SolidBorder(Color.BLUE, 12)))
-                .addCell(new Cell().add(new Paragraph(textByron)).setBorder(new SolidBorder(Color.CYAN, 1)));
-        table.setBorder(new SolidBorder(Color.GREEN, 2));
-=======
-        table = new Table(3)
-                .addCell(new Cell().add(textByron).setBorder(new SolidBorder(ColorConstants.GREEN, 1)))
-                .addCell(new Cell(1, 2).add(textByron).setBorder(new SolidBorder(ColorConstants.YELLOW, 3)))
-                .addCell(new Cell(2, 1).add(textByron).setBorder(new SolidBorder(ColorConstants.RED, 5)))
-                .addCell(new Cell(2, 1).add(textByron).setBorder(new SolidBorder(ColorConstants.GRAY, 7)))
-                .addCell(new Cell().add(textByron).setBorder(new SolidBorder(ColorConstants.BLUE, 12)))
-                .addCell(new Cell().add(textByron).setBorder(new SolidBorder(ColorConstants.CYAN, 1)));
+                .addCell(new Cell().add(new Paragraph(textByron)).setBorder(new SolidBorder(ColorConstants.GREEN, 1)))
+                .addCell(new Cell(1, 2).add(new Paragraph(textByron)).setBorder(new SolidBorder(ColorConstants.YELLOW, 3)))
+                .addCell(new Cell(2, 1).add(new Paragraph(textByron)).setBorder(new SolidBorder(ColorConstants.RED, 5)))
+                .addCell(new Cell(2, 1).add(new Paragraph(textByron)).setBorder(new SolidBorder(ColorConstants.GRAY, 7)))
+                .addCell(new Cell().add(new Paragraph(textByron)).setBorder(new SolidBorder(ColorConstants.BLUE, 12)))
+                .addCell(new Cell().add(new Paragraph(textByron)).setBorder(new SolidBorder(ColorConstants.CYAN, 1)));
         table.setBorder(new SolidBorder(ColorConstants.GREEN, 2));
->>>>>>> 35ff293f
         table.setMinHeight(1300);
         doc.add(table);
         doc.add(new AreaBreak());
 
         doc.add(new Paragraph("Table's min height is shorter than needed:"));
-<<<<<<< HEAD
         table = new Table(UnitValue.createPercentArray(3)).useAllAvailableWidth()
-                .addCell(new Cell().add(new Paragraph(textByron)).setBorder(new SolidBorder(Color.GREEN, 1)))
-                .addCell(new Cell(1, 2).add(new Paragraph(textByron)).setBorder(new SolidBorder(Color.YELLOW, 3)))
-                .addCell(new Cell(2, 1).add(new Paragraph(textByron)).setBorder(new SolidBorder(Color.RED, 5)))
-                .addCell(new Cell(2, 1).add(new Paragraph(textByron)).setBorder(new SolidBorder(Color.GRAY, 7)))
-                .addCell(new Cell().add(new Paragraph(textByron)).setBorder(new SolidBorder(Color.BLUE, 12)))
-                .addCell(new Cell().add(new Paragraph(textByron)).setBorder(new SolidBorder(Color.CYAN, 1)));
-        table.setBorder(new SolidBorder(Color.GREEN, 2));
-=======
-        table = new Table(3)
-                .addCell(new Cell().add(textByron).setBorder(new SolidBorder(ColorConstants.GREEN, 1)))
-                .addCell(new Cell(1, 2).add(textByron).setBorder(new SolidBorder(ColorConstants.YELLOW, 3)))
-                .addCell(new Cell(2, 1).add(textByron).setBorder(new SolidBorder(ColorConstants.RED, 5)))
-                .addCell(new Cell(2, 1).add(textByron).setBorder(new SolidBorder(ColorConstants.GRAY, 7)))
-                .addCell(new Cell().add(textByron).setBorder(new SolidBorder(ColorConstants.BLUE, 12)))
-                .addCell(new Cell().add(textByron).setBorder(new SolidBorder(ColorConstants.CYAN, 1)));
+                .addCell(new Cell().add(new Paragraph(textByron)).setBorder(new SolidBorder(ColorConstants.GREEN, 1)))
+                .addCell(new Cell(1, 2).add(new Paragraph(textByron)).setBorder(new SolidBorder(ColorConstants.YELLOW, 3)))
+                .addCell(new Cell(2, 1).add(new Paragraph(textByron)).setBorder(new SolidBorder(ColorConstants.RED, 5)))
+                .addCell(new Cell(2, 1).add(new Paragraph(textByron)).setBorder(new SolidBorder(ColorConstants.GRAY, 7)))
+                .addCell(new Cell().add(new Paragraph(textByron)).setBorder(new SolidBorder(ColorConstants.BLUE, 12)))
+                .addCell(new Cell().add(new Paragraph(textByron)).setBorder(new SolidBorder(ColorConstants.CYAN, 1)));
         table.setBorder(new SolidBorder(ColorConstants.GREEN, 2));
->>>>>>> 35ff293f
         table.setMinHeight(300);
         doc.add(table);
         doc.add(new AreaBreak());
 
 
         doc.add(new Paragraph("Some cells' heights are set:"));
-<<<<<<< HEAD
         table = new Table(UnitValue.createPercentArray(3)).useAllAvailableWidth()
-                .addCell(new Cell().add(new Paragraph(textByron)).setBorder(new SolidBorder(Color.GREEN, 1)))
-                .addCell(new Cell(1, 2).add(new Paragraph(textByron)).setBorder(new SolidBorder(Color.YELLOW, 3)).setMinHeight(300))
-                .addCell(new Cell().add(new Paragraph(textByron)).setBorder(new SolidBorder(Color.GREEN, 1)))
-                .addCell(new Cell(1, 2).add(new Paragraph(textByron)).setBorder(new SolidBorder(Color.YELLOW, 3)).setMaxHeight(40))
-                .addCell(new Cell(2, 1).add(new Paragraph(textByron)).setBorder(new SolidBorder(Color.RED, 5)))
-                .addCell(new Cell(2, 1).add(new Paragraph(textByron)).setBorder(new SolidBorder(Color.GRAY, 7)))
-                .addCell(new Cell().add(new Paragraph(textByron)).setBorder(new SolidBorder(Color.BLUE, 12)))
-                .addCell(new Cell().add(new Paragraph(textByron)).setBorder(new SolidBorder(Color.CYAN, 1)).setMaxHeight(20));
-        table.setBorder(new SolidBorder(Color.GREEN, 2));
-=======
-        table = new Table(3)
-                .addCell(new Cell().add(textByron).setBorder(new SolidBorder(ColorConstants.GREEN, 1)))
-                .addCell(new Cell(1, 2).add(textByron).setBorder(new SolidBorder(ColorConstants.YELLOW, 3)).setMinHeight(300))
-                .addCell(new Cell().add(textByron).setBorder(new SolidBorder(ColorConstants.GREEN, 1)))
-                .addCell(new Cell(1, 2).add(textByron).setBorder(new SolidBorder(ColorConstants.YELLOW, 3)).setMaxHeight(40))
-                .addCell(new Cell(2, 1).add(textByron).setBorder(new SolidBorder(ColorConstants.RED, 5)))
-                .addCell(new Cell(2, 1).add(textByron).setBorder(new SolidBorder(ColorConstants.GRAY, 7)))
-                .addCell(new Cell().add(textByron).setBorder(new SolidBorder(ColorConstants.BLUE, 12)))
-                .addCell(new Cell().add(textByron).setBorder(new SolidBorder(ColorConstants.CYAN, 1)).setMaxHeight(20));
+                .addCell(new Cell().add(new Paragraph(textByron)).setBorder(new SolidBorder(ColorConstants.GREEN, 1)))
+                .addCell(new Cell(1, 2).add(new Paragraph(textByron)).setBorder(new SolidBorder(ColorConstants.YELLOW, 3)).setMinHeight(300))
+                .addCell(new Cell().add(new Paragraph(textByron)).setBorder(new SolidBorder(ColorConstants.GREEN, 1)))
+                .addCell(new Cell(1, 2).add(new Paragraph(textByron)).setBorder(new SolidBorder(ColorConstants.YELLOW, 3)).setMaxHeight(40))
+                .addCell(new Cell(2, 1).add(new Paragraph(textByron)).setBorder(new SolidBorder(ColorConstants.RED, 5)))
+                .addCell(new Cell(2, 1).add(new Paragraph(textByron)).setBorder(new SolidBorder(ColorConstants.GRAY, 7)))
+                .addCell(new Cell().add(new Paragraph(textByron)).setBorder(new SolidBorder(ColorConstants.BLUE, 12)))
+                .addCell(new Cell().add(new Paragraph(textByron)).setBorder(new SolidBorder(ColorConstants.CYAN, 1)).setMaxHeight(20));
         table.setBorder(new SolidBorder(ColorConstants.GREEN, 2));
->>>>>>> 35ff293f
         table.setHeight(1700);
         doc.add(table);
 
@@ -1668,111 +1550,64 @@
 
         doc.add(new Paragraph("Default layout:"));
 
-<<<<<<< HEAD
         Table table = new Table(UnitValue.createPercentArray(1)).useAllAvailableWidth()
-                .addCell(new Cell().add(new Paragraph(textFrance)).setBackgroundColor(Color.RED))
-                .addCell(new Cell().add(new Paragraph(textFrance)).setBackgroundColor(Color.GREEN))
-                .addCell(new Cell().add(new Paragraph(textFrance)).setBackgroundColor(Color.BLUE));
-=======
-        Table table = new Table(1)
-                .addCell(new Cell().add(textFrance).setBackgroundColor(ColorConstants.RED))
-                .addCell(new Cell().add(textFrance).setBackgroundColor(ColorConstants.GREEN))
-                .addCell(new Cell().add(textFrance).setBackgroundColor(ColorConstants.BLUE));
->>>>>>> 35ff293f
+                .addCell(new Cell().add(new Paragraph(textFrance)).setBackgroundColor(ColorConstants.RED))
+                .addCell(new Cell().add(new Paragraph(textFrance)).setBackgroundColor(ColorConstants.GREEN))
+                .addCell(new Cell().add(new Paragraph(textFrance)).setBackgroundColor(ColorConstants.BLUE));
         doc.add(table);
         doc.add(new AreaBreak());
 
         doc.add(new Paragraph("Table's height is bigger than needed:"));
 
-<<<<<<< HEAD
         table = new Table(UnitValue.createPercentArray(1)).useAllAvailableWidth()
-                .addCell(new Cell().add(new Paragraph(textFrance)).setBackgroundColor(Color.RED))
-                .addCell(new Cell().add(new Paragraph(textFrance)).setBackgroundColor(Color.GREEN))
-                .addCell(new Cell().add(new Paragraph(textFrance)).setBackgroundColor(Color.BLUE));
-=======
-        table = new Table(1)
-                .addCell(new Cell().add(textFrance).setBackgroundColor(ColorConstants.RED))
-                .addCell(new Cell().add(textFrance).setBackgroundColor(ColorConstants.GREEN))
-                .addCell(new Cell().add(textFrance).setBackgroundColor(ColorConstants.BLUE));
->>>>>>> 35ff293f
+                .addCell(new Cell().add(new Paragraph(textFrance)).setBackgroundColor(ColorConstants.RED))
+                .addCell(new Cell().add(new Paragraph(textFrance)).setBackgroundColor(ColorConstants.GREEN))
+                .addCell(new Cell().add(new Paragraph(textFrance)).setBackgroundColor(ColorConstants.BLUE));
         table.setHeight(600);
         doc.add(table);
         doc.add(new AreaBreak());
 
         doc.add(new Paragraph("Table's height is bigger than needed and some cells have HEIGHT property:"));
 
-<<<<<<< HEAD
         table = new Table(UnitValue.createPercentArray(1)).useAllAvailableWidth()
-                .addCell(new Cell().add(new Paragraph(textFrance)).setBackgroundColor(Color.RED))
-                .addCell(new Cell().add(new Paragraph(textFrance)).setBackgroundColor(Color.GREEN).setHeight(30))
-                .addCell(new Cell().add(new Paragraph(textFrance)).setBackgroundColor(Color.BLUE));
-=======
-        table = new Table(1)
-                .addCell(new Cell().add(textFrance).setBackgroundColor(ColorConstants.RED))
-                .addCell(new Cell().add(textFrance).setBackgroundColor(ColorConstants.GREEN).setHeight(30))
-                .addCell(new Cell().add(textFrance).setBackgroundColor(ColorConstants.BLUE));
->>>>>>> 35ff293f
+                .addCell(new Cell().add(new Paragraph(textFrance)).setBackgroundColor(ColorConstants.RED))
+                .addCell(new Cell().add(new Paragraph(textFrance)).setBackgroundColor(ColorConstants.GREEN).setHeight(30))
+                .addCell(new Cell().add(new Paragraph(textFrance)).setBackgroundColor(ColorConstants.BLUE));
         table.setHeight(600);
         doc.add(table);
         doc.add(new AreaBreak());
 
         doc.add(new Paragraph("Table's height is bigger than needed and all cells have HEIGHT property:"));
 
-<<<<<<< HEAD
         table = new Table(UnitValue.createPercentArray(1)).useAllAvailableWidth()
-                .addCell(new Cell().add(new Paragraph(textFrance)).setBackgroundColor(Color.RED).setHeight(25))
-                .addCell(new Cell().add(new Paragraph(textFrance)).setBackgroundColor(Color.GREEN).setHeight(75))
-                .addCell(new Cell().add(new Paragraph(textFrance)).setBackgroundColor(Color.BLUE).setHeight(50));
-=======
-        table = new Table(1)
-                .addCell(new Cell().add(textFrance).setBackgroundColor(ColorConstants.RED).setHeight(25))
-                .addCell(new Cell().add(textFrance).setBackgroundColor(ColorConstants.GREEN).setHeight(75))
-                .addCell(new Cell().add(textFrance).setBackgroundColor(ColorConstants.BLUE).setHeight(50));
->>>>>>> 35ff293f
+                .addCell(new Cell().add(new Paragraph(textFrance)).setBackgroundColor(ColorConstants.RED).setHeight(25))
+                .addCell(new Cell().add(new Paragraph(textFrance)).setBackgroundColor(ColorConstants.GREEN).setHeight(75))
+                .addCell(new Cell().add(new Paragraph(textFrance)).setBackgroundColor(ColorConstants.BLUE).setHeight(50));
         table.setHeight(600);
         doc.add(table);
         doc.add(new AreaBreak());
 
         doc.add(new Paragraph("Table's height is bigger than needed and some cells have HEIGHT property:"));
 
-<<<<<<< HEAD
         table = new Table(UnitValue.createPercentArray(2)).useAllAvailableWidth()
-                .addCell(new Cell().add(new Paragraph(textFrance)).setBackgroundColor(Color.RED).setHeight(25))
-                .addCell(new Cell().add(new Paragraph(textFrance)).setBackgroundColor(Color.BLUE))
-                .addCell(new Cell().add(new Paragraph(textFrance)).setBackgroundColor(Color.GREEN))
-                .addCell(new Cell().add(new Paragraph(textFrance)).setBackgroundColor(Color.RED))
-                .addCell(new Cell().add(new Paragraph(textFrance)).setBackgroundColor(Color.BLUE).setHeight(50))
-                .addCell(new Cell().add(new Paragraph(textFrance)).setBackgroundColor(Color.GREEN));
-=======
-        table = new Table(2)
-                .addCell(new Cell().add(textFrance).setBackgroundColor(ColorConstants.RED).setHeight(25))
-                .addCell(new Cell().add(textFrance).setBackgroundColor(ColorConstants.BLUE))
-                .addCell(new Cell().add(textFrance).setBackgroundColor(ColorConstants.GREEN))
-                .addCell(new Cell().add(textFrance).setBackgroundColor(ColorConstants.RED))
-                .addCell(new Cell().add(textFrance).setBackgroundColor(ColorConstants.BLUE).setHeight(50))
-                .addCell(new Cell().add(textFrance).setBackgroundColor(ColorConstants.GREEN));
->>>>>>> 35ff293f
+                .addCell(new Cell().add(new Paragraph(textFrance)).setBackgroundColor(ColorConstants.RED).setHeight(25))
+                .addCell(new Cell().add(new Paragraph(textFrance)).setBackgroundColor(ColorConstants.BLUE))
+                .addCell(new Cell().add(new Paragraph(textFrance)).setBackgroundColor(ColorConstants.GREEN))
+                .addCell(new Cell().add(new Paragraph(textFrance)).setBackgroundColor(ColorConstants.RED))
+                .addCell(new Cell().add(new Paragraph(textFrance)).setBackgroundColor(ColorConstants.BLUE).setHeight(50))
+                .addCell(new Cell().add(new Paragraph(textFrance)).setBackgroundColor(ColorConstants.GREEN));
         table.setHeight(600);
         doc.add(table);
         doc.add(new AreaBreak());
 
         doc.add(new Paragraph("Table's height is bigger than needed, some cells have big rowspan and HEIGHT property:"));
 
-<<<<<<< HEAD
         table = new Table(UnitValue.createPercentArray(2)).useAllAvailableWidth()
-                .addCell(new Cell().add(new Paragraph(textFrance)).setBackgroundColor(Color.RED))
-                .addCell(new Cell().add(new Paragraph(textFrance)).setBackgroundColor(Color.BLUE))
-                .addCell(new Cell(2, 1).add(new Paragraph(textFrance)).setBackgroundColor(Color.GREEN))
-                .addCell(new Cell().add(new Paragraph(textFrance)).setBackgroundColor(Color.RED))
-                .addCell(new Cell().add(new Paragraph(textFrance)).setBackgroundColor(Color.GREEN).setHeight(50));
-=======
-        table = new Table(2)
-                .addCell(new Cell().add(textFrance).setBackgroundColor(ColorConstants.RED))
-                .addCell(new Cell().add(textFrance).setBackgroundColor(ColorConstants.BLUE))
-                .addCell(new Cell(2, 1).add(textFrance).setBackgroundColor(ColorConstants.GREEN))
-                .addCell(new Cell().add(textFrance).setBackgroundColor(ColorConstants.RED))
-                .addCell(new Cell().add(textFrance).setBackgroundColor(ColorConstants.GREEN).setHeight(50));
->>>>>>> 35ff293f
+                .addCell(new Cell().add(new Paragraph(textFrance)).setBackgroundColor(ColorConstants.RED))
+                .addCell(new Cell().add(new Paragraph(textFrance)).setBackgroundColor(ColorConstants.BLUE))
+                .addCell(new Cell(2, 1).add(new Paragraph(textFrance)).setBackgroundColor(ColorConstants.GREEN))
+                .addCell(new Cell().add(new Paragraph(textFrance)).setBackgroundColor(ColorConstants.RED))
+                .addCell(new Cell().add(new Paragraph(textFrance)).setBackgroundColor(ColorConstants.GREEN).setHeight(50));
         table.setHeight(600);
         doc.add(table);
 
@@ -1817,15 +1652,9 @@
         PdfDocument pdfDoc = new PdfDocument(new PdfWriter(outFileName));
         Document doc = new Document(pdfDoc);
 
-<<<<<<< HEAD
         Table table = new Table(UnitValue.createPercentArray(1)).useAllAvailableWidth();
-        table.addFooterCell(new Cell().add(new Paragraph("Footer")).setHeight(650).setBorderTop(new SolidBorder(Color.GREEN, 100)));
+        table.addFooterCell(new Cell().add(new Paragraph("Footer")).setHeight(650).setBorderTop(new SolidBorder(ColorConstants.GREEN, 100)));
         table.addCell(new Cell().add(new Paragraph("Body")).setHeight(30));
-=======
-        Table table = new Table(1);
-        table.addFooterCell(new Cell().add("Footer").setHeight(650).setBorderTop(new SolidBorder(ColorConstants.GREEN, 100)));
-        table.addCell(new Cell().add("Body").setHeight(30));
->>>>>>> 35ff293f
 
         doc.add(table);
 
@@ -1843,17 +1672,10 @@
         PdfDocument pdfDoc = new PdfDocument(new PdfWriter(outFileName));
         Document doc = new Document(pdfDoc);
 
-<<<<<<< HEAD
         Table table = new Table(UnitValue.createPercentArray(1)).useAllAvailableWidth();
-        table.addFooterCell(new Cell().add(new Paragraph("Footer")).setHeight(380).setBackgroundColor(Color.YELLOW));
-        table.addHeaderCell(new Cell().add(new Paragraph("Header")).setHeight(380).setBackgroundColor(Color.BLUE));
+        table.addFooterCell(new Cell().add(new Paragraph("Footer")).setHeight(380).setBackgroundColor(ColorConstants.YELLOW));
+        table.addHeaderCell(new Cell().add(new Paragraph("Header")).setHeight(380).setBackgroundColor(ColorConstants.BLUE));
         table.addCell(new Cell().add(new Paragraph("Body")));
-=======
-        Table table = new Table(1);
-        table.addFooterCell(new Cell().add("Footer").setHeight(380).setBackgroundColor(ColorConstants.YELLOW));
-        table.addHeaderCell(new Cell().add("Header").setHeight(380).setBackgroundColor(ColorConstants.BLUE));
-        table.addCell(new Cell().add("Body"));
->>>>>>> 35ff293f
 
         doc.add(table);
 
@@ -1912,21 +1734,12 @@
         PdfDocument pdfDoc = new PdfDocument(new PdfWriter(outFileName));
         Document doc = new Document(pdfDoc);
 
-<<<<<<< HEAD
         doc.add(new Table(UnitValue.createPercentArray(1)).useAllAvailableWidth()
-                .setBorderTop(new SolidBorder(Color.ORANGE, 50))
-                .setBorderBottom(new SolidBorder(Color.MAGENTA, 100))
-        );
-
-        doc.add(new Table(UnitValue.createPercentArray(1)).useAllAvailableWidth().setBorder(new SolidBorder(Color.ORANGE, 2)).addCell("Is my occupied area correct?"));
-=======
-        doc.add(new Table(1)
                 .setBorderTop(new SolidBorder(ColorConstants.ORANGE, 50))
                 .setBorderBottom(new SolidBorder(ColorConstants.MAGENTA, 100))
         );
 
-        doc.add(new Table(1).setBorder(new SolidBorder(ColorConstants.ORANGE, 2)).addCell("Is my occupied area correct?"));
->>>>>>> 35ff293f
+        doc.add(new Table(UnitValue.createPercentArray(1)).useAllAvailableWidth().setBorder(new SolidBorder(ColorConstants.ORANGE, 2)).addCell("Is my occupied area correct?"));
         doc.add(new AreaBreak());
 
         doc.add(new Table(UnitValue.createPercentArray(1)).useAllAvailableWidth()
@@ -1934,23 +1747,13 @@
                 .addCell(new Cell().setPadding(0).setMargin(0).setBorder(Border.NO_BORDER))
                 .addCell(new Cell().setPadding(0).setMargin(0).setBorder(Border.NO_BORDER))
                 .addCell(new Cell().setPadding(0).setMargin(0).setBorder(Border.NO_BORDER))
-<<<<<<< HEAD
                 .addCell(new Cell().add(new Paragraph("Hello"))
                 ));
-        doc.add(new Table(UnitValue.createPercentArray(1)).useAllAvailableWidth().setBorder(new SolidBorder(Color.ORANGE, 2)).addCell("Is my occupied area correct?"));
+        doc.add(new Table(UnitValue.createPercentArray(1)).useAllAvailableWidth().setBorder(new SolidBorder(ColorConstants.ORANGE, 2)).addCell("Is my occupied area correct?"));
         doc.add(new AreaBreak());
 
-        doc.add(new Table(UnitValue.createPercentArray(1)).useAllAvailableWidth().setMinHeight(300).setBorderRight(new SolidBorder(Color.ORANGE, 5)).setBorderTop(new SolidBorder(100)).setBorderBottom(new SolidBorder(Color.BLUE, 50)));
-        doc.add(new Table(UnitValue.createPercentArray(1)).useAllAvailableWidth().setBorder(new SolidBorder(Color.ORANGE, 2)).addCell("Is my occupied area correct?"));
-=======
-                .addCell(new Cell().add("Hello"))
-        );
-        doc.add(new Table(1).setBorder(new SolidBorder(ColorConstants.ORANGE, 2)).addCell("Is my occupied area correct?"));
-        doc.add(new AreaBreak());
-
-        doc.add(new Table(1).setMinHeight(300).setBorderRight(new SolidBorder(ColorConstants.ORANGE, 5)).setBorderTop(new SolidBorder(100)).setBorderBottom(new SolidBorder(ColorConstants.BLUE, 50)));
-        doc.add(new Table(1).setBorder(new SolidBorder(ColorConstants.ORANGE, 2)).addCell("Is my occupied area correct?"));
->>>>>>> 35ff293f
+        doc.add(new Table(UnitValue.createPercentArray(1)).useAllAvailableWidth().setMinHeight(300).setBorderRight(new SolidBorder(ColorConstants.ORANGE, 5)).setBorderTop(new SolidBorder(100)).setBorderBottom(new SolidBorder(ColorConstants.BLUE, 50)));
+        doc.add(new Table(UnitValue.createPercentArray(1)).useAllAvailableWidth().setBorder(new SolidBorder(ColorConstants.ORANGE, 2)).addCell("Is my occupied area correct?"));
 
         doc.close();
         Assert.assertNull(new CompareTool().compareByContent(outFileName, cmpFileName, destinationFolder, testName + "_diff"));
@@ -1989,13 +1792,8 @@
         PdfDocument pdfDoc = new PdfDocument(new PdfWriter(outFileName));
         Document doc = new Document(pdfDoc);
 
-<<<<<<< HEAD
         Table table = new Table(UnitValue.createPercentArray(2)).useAllAvailableWidth();
-        table.setBorder(new SolidBorder(Color.GREEN, 100));
-=======
-        Table table = new Table(2);
         table.setBorder(new SolidBorder(ColorConstants.GREEN, 100));
->>>>>>> 35ff293f
 
         for (int i = 0; i < 10; i++) {
             table.addCell(new Cell().add(new Paragraph("Cell No." + i)));
@@ -2048,11 +1846,7 @@
         for (int i = 0; i < 19; i++) {
             table.addCell(new Cell().add(new Paragraph(i + " Liberté!\nÉgalité!\nFraternité!")).setHeight(100));
         }
-<<<<<<< HEAD
-        table.addFooterCell(new Cell().add(new Paragraph("Footer")).setHeight(116).setBackgroundColor(Color.RED));
-=======
-        table.addFooterCell(new Cell().add("Footer").setHeight(116).setBackgroundColor(ColorConstants.RED));
->>>>>>> 35ff293f
+        table.addFooterCell(new Cell().add(new Paragraph("Footer")).setHeight(116).setBackgroundColor(ColorConstants.RED));
         // the next line cause the reuse
         table.setSkipLastFooter(true);
         doc.add(table);
@@ -2101,13 +1895,8 @@
         PdfDocument pdfDoc = new PdfDocument(new PdfWriter(outFileName));
         Document doc = new Document(pdfDoc, PageSize.A8.rotate());
 
-<<<<<<< HEAD
         Table table = new Table(UnitValue.createPercentArray(2)).useAllAvailableWidth();
-        table.setBorder(new SolidBorder(Color.GREEN, 15));
-=======
-        Table table = new Table(2);
         table.setBorder(new SolidBorder(ColorConstants.GREEN, 15));
->>>>>>> 35ff293f
 
         table.addCell(new Cell().add(new Paragraph(gretzky)));
         table.addCell(new Cell().add(new Paragraph(gretzky)));
@@ -2129,13 +1918,8 @@
         PdfDocument pdfDoc = new PdfDocument(new PdfWriter(outFileName));
         Document doc = new Document(pdfDoc, PageSize.A7.rotate());
 
-<<<<<<< HEAD
         Table table = new Table(UnitValue.createPercentArray(2)).useAllAvailableWidth();
-        table.setBorder(new SolidBorder(Color.GREEN, 15));
-=======
-        Table table = new Table(2);
         table.setBorder(new SolidBorder(ColorConstants.GREEN, 15));
->>>>>>> 35ff293f
 
         PdfImageXObject xObject = new PdfImageXObject(ImageDataFactory.createPng(UrlUtil.toURL(sourceFolder + "itext.png")));
         Image image = new Image(xObject, 50);
@@ -2166,13 +1950,8 @@
         PdfDocument pdfDoc = new PdfDocument(new PdfWriter(outFileName));
         Document doc = new Document(pdfDoc, PageSize.A8.rotate());
 
-<<<<<<< HEAD
         Table table = new Table(UnitValue.createPercentArray(2)).useAllAvailableWidth();
-        table.setBorder(new SolidBorder(Color.GREEN, 15));
-=======
-        Table table = new Table(2);
         table.setBorder(new SolidBorder(ColorConstants.GREEN, 15));
->>>>>>> 35ff293f
 
         table.addCell(new Cell().add(new Paragraph(gretzky)));
         table.addCell(new Cell(2, 1).add(new Paragraph(gretzky)));
@@ -2197,13 +1976,8 @@
         PdfDocument pdfDoc = new PdfDocument(new PdfWriter(outFileName));
         Document doc = new Document(pdfDoc, PageSize.A7.rotate());
 
-<<<<<<< HEAD
         Table table = new Table(UnitValue.createPercentArray(2)).useAllAvailableWidth();
-        table.setBorder(new SolidBorder(Color.GREEN, 15));
-=======
-        Table table = new Table(2);
         table.setBorder(new SolidBorder(ColorConstants.GREEN, 15));
->>>>>>> 35ff293f
 
         PdfImageXObject xObject = new PdfImageXObject(ImageDataFactory.createPng(UrlUtil.toURL(sourceFolder + "itext.png")));
         Image image = new Image(xObject, 50);
@@ -2382,11 +2156,7 @@
 
         Table table = new Table(UnitValue.createPercentArray(1)).useAllAvailableWidth();
         for (int i = 0; i < 100; i++) {
-<<<<<<< HEAD
-            table.addCell(new Cell().add(new Paragraph("Hello " + i)).setBackgroundColor(Color.RED));
-=======
-            table.addCell(new Cell().add("Hello " + i).setBackgroundColor(ColorConstants.RED));
->>>>>>> 35ff293f
+            table.addCell(new Cell().add(new Paragraph("Hello " + i)).setBackgroundColor(ColorConstants.RED));
         }
         table.setFixedPosition(150, 300, 200);
         table.setHeight(300);
@@ -2469,7 +2239,7 @@
         Document doc = new Document(pdfDoc);
 
         Table table = new Table(UnitValue.createPercentArray(new float[] {100}));
-        Cell cell = new Cell().setWidth(UnitValue.createPointValue(216)).add("width:72pt");
+        Cell cell = new Cell().setWidth(UnitValue.createPointValue(216)).add(new Paragraph("width:72pt"));
         cell.setProperty(Property.MAX_WIDTH, UnitValue.createPointValue(72));
         table.addCell(cell);
         doc.add(table);
@@ -2487,7 +2257,7 @@
         Document doc = new Document(pdfDoc);
 
         Table table = new Table(UnitValue.createPercentArray(new float[] {100}));
-        Cell cell = new Cell().setWidth(UnitValue.createPointValue(216)).add("width:72pt");
+        Cell cell = new Cell().setWidth(UnitValue.createPointValue(216)).add(new Paragraph("width:72pt"));
         cell.setMaxWidth(72);
         table.addCell(cell);
         doc.add(table);
@@ -2505,7 +2275,7 @@
         Document doc = new Document(pdfDoc);
 
         Table table = new Table(UnitValue.createPercentArray(new float[] {100}));
-        Cell cell = new Cell().setWidth(UnitValue.createPointValue(50)).add("width:72pt");
+        Cell cell = new Cell().setWidth(UnitValue.createPointValue(50)).add(new Paragraph("width:72pt"));
         cell.setProperty(Property.MIN_WIDTH, UnitValue.createPointValue(72));
         table.addCell(cell);
         doc.add(table);
@@ -2523,7 +2293,7 @@
         Document doc = new Document(pdfDoc);
 
         Table table = new Table(UnitValue.createPercentArray(new float[] {100}));
-        Cell cell = new Cell().setWidth(UnitValue.createPointValue(50)).add("width:72pt");
+        Cell cell = new Cell().setWidth(UnitValue.createPointValue(50)).add(new Paragraph("width:72pt"));
         cell.setMinWidth(72);
         table.addCell(cell);
         doc.add(table);
@@ -2542,10 +2312,10 @@
         Table table = new Table(UnitValue.createPercentArray(new float[]{2, 1, 1}));
         table.setWidthPercent(80);
         table.setHorizontalAlignment(HorizontalAlignment.CENTER);
-        table.addCell(new Cell(1, 3).add("Cell with colspan 3"));
-        table.addCell(new Cell(2, 1).add("Cell with rowspan 2"));
-        table.addCell(new Cell().add("row 1; cell 1").setMinWidth(200));
-        table.addCell(new Cell().add("row 1; cell 2").setMaxWidth(50));
+        table.addCell(new Cell(1, 3).add(new Paragraph("Cell with colspan 3")));
+        table.addCell(new Cell(2, 1).add(new Paragraph("Cell with rowspan 2")));
+        table.addCell(new Cell().add(new Paragraph("row 1; cell 1")).setMinWidth(200));
+        table.addCell(new Cell().add(new Paragraph("row 1; cell 2")).setMaxWidth(50));
         table.addCell("row 2; cell 1");
         table.addCell("row 2; cell 2");
         doc.add(table);
