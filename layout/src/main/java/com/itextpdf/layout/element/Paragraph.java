--- conflicted
+++ resolved
@@ -158,31 +158,17 @@
     }
 
     @Override
-<<<<<<< HEAD
-    public <T1> T1 getDefaultProperty(Property property) {
-        switch (property) {
-            case LEADING:
-                return (T1) new Leading(Leading.MULTIPLIED, childElements.size() == 1 && childElements.get(0) instanceof Image ? 1 : 1.35f);
-            case FIRST_LINE_INDENT:
-                return (T1) Float.valueOf(0);
-            case MARGIN_TOP:
-            case MARGIN_BOTTOM:
-                return (T1) Float.valueOf(4);
-            case TAB_DEFAULT:
-                return (T1) Float.valueOf(50);
-=======
-    public <T> T getDefaultProperty(int property) {
+    public <T1> T1 getDefaultProperty(int property) {
         switch (property) {
             case Property.LEADING:
-                return (T) new Leading(Leading.MULTIPLIED, childElements.size() == 1 && childElements.get(0) instanceof Image ? 1 : 1.35f);
+                return (T1) new Leading(Leading.MULTIPLIED, childElements.size() == 1 && childElements.get(0) instanceof Image ? 1 : 1.35f);
             case Property.FIRST_LINE_INDENT:
-                return (T) Float.valueOf(0);
+                return (T1) Float.valueOf(0);
             case Property.MARGIN_TOP:
             case Property.MARGIN_BOTTOM:
-                return (T) Float.valueOf(4);
+                return (T1) Float.valueOf(4);
             case Property.TAB_DEFAULT:
-                return (T) Float.valueOf(50);
->>>>>>> 1965698d
+                return (T1) Float.valueOf(50);
             default:
                 return super.getDefaultProperty(property);
         }
