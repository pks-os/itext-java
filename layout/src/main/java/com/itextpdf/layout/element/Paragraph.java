/*
    $Id$

    This file is part of the iText (R) project.
    Copyright (c) 1998-2016 iText Group NV
    Authors: Bruno Lowagie, Paulo Soares, et al.

    This program is free software; you can redistribute it and/or modify
    it under the terms of the GNU Affero General Public License version 3
    as published by the Free Software Foundation with the addition of the
    following permission added to Section 15 as permitted in Section 7(a):
    FOR ANY PART OF THE COVERED WORK IN WHICH THE COPYRIGHT IS OWNED BY
    ITEXT GROUP. ITEXT GROUP DISCLAIMS THE WARRANTY OF NON INFRINGEMENT
    OF THIRD PARTY RIGHTS

    This program is distributed in the hope that it will be useful, but
    WITHOUT ANY WARRANTY; without even the implied warranty of MERCHANTABILITY
    or FITNESS FOR A PARTICULAR PURPOSE.
    See the GNU Affero General Public License for more details.
    You should have received a copy of the GNU Affero General Public License
    along with this program; if not, see http://www.gnu.org/licenses or write to
    the Free Software Foundation, Inc., 51 Franklin Street, Fifth Floor,
    Boston, MA, 02110-1301 USA, or download the license from the following URL:
    http://itextpdf.com/terms-of-use/

    The interactive user interfaces in modified source and object code versions
    of this program must display Appropriate Legal Notices, as required under
    Section 5 of the GNU Affero General Public License.

    In accordance with Section 7(b) of the GNU Affero General Public License,
    a covered work must retain the producer line in every PDF that is created
    or manipulated using iText.

    You can be released from the requirements of the license by purchasing
    a commercial license. Buying such a license is mandatory as soon as you
    develop commercial activities involving the iText software without
    disclosing the source code of your own applications.
    These activities include: offering paid services to customers as an ASP,
    serving PDFs on the fly in a web application, shipping iText with a closed
    source product.

    For more information, please contact iText Software Corp. at this
    address: sales@itextpdf.com
 */
package com.itextpdf.layout.element;

import com.itextpdf.kernel.pdf.PdfName;
import com.itextpdf.kernel.pdf.tagutils.AccessibilityProperties;
import com.itextpdf.layout.property.Leading;
import com.itextpdf.layout.property.Property;
import com.itextpdf.layout.renderer.ParagraphRenderer;

import java.util.Arrays;
import java.util.Map;
import java.util.TreeMap;

/**
 * A layout element that represents a self-contained block of textual and
 * grpahical information.
 * It is a {@link BlockElement} which essentially acts as a container for
 * {@link ILeafElement leaf elements}.
 */
public class Paragraph extends BlockElement<Paragraph> {

    protected PdfName role = PdfName.P;
    protected AccessibilityProperties tagProperties;

    /**
     * Creates a Paragraph.
     */
    public Paragraph() {
    }

    /**
     * Creates a Paragraph, initialized with a piece of text.
     * @param text the initial textual content, as a {@link String}
     */
    public Paragraph(String text) {
        this(new Text(text));
    }

    /**
     * Creates a Paragraph, initialized with a piece of text.
     * @param text the initial textual content, as a {@link Text}
     */
    public Paragraph(Text text) {
        add(text);
    }

    /**
     * Adds a piece of text to the Paragraph
     * @param text the content to be added, as a {@link String}
     * @return this Paragraph
     */
    public Paragraph add(String text) {
        return add(new Text(text));
    }

    /**
     * Adds a layout element to the Paragraph.
     * @param element the content to be added, any {@link ILeafElement}
     * @return this Paragraph
     */
    public Paragraph add(ILeafElement element) {
        childElements.add(element);
        return this;
    }

    /**
     * Adds a {@link java.util.List} of layout elements to the Paragraph.
     * @param elements the content to be added, any {@link ILeafElement}
     * @return this Paragraph
     */
    public Paragraph addAll(java.util.List<? extends ILeafElement> elements) {
        for (ILeafElement element : elements) {
            add(element);
        }
        return this;
    }

    /**
     * Adds an unspecified amount of tabstop elements as properties to the Paragraph.
     * @param tabStops the {@link TabStop tabstop(s)} to be added as properties
     * @return this Paragraph
     * @see TabStop
     */
    public Paragraph addTabStops(TabStop ... tabStops) {
        addTabStopsAsProperty(Arrays.asList(tabStops));
        return this;
    }

    /**
     * Adds a {@link java.util.List} of tabstop elements as properties to the Paragraph.
     * @param tabStops the list of {@link TabStop}s to be added as properties
     * @return this Paragraph
     * @see TabStop
     */
    public Paragraph addTabStops(java.util.List<TabStop> tabStops) {
        addTabStopsAsProperty(tabStops);
        return this;
    }

    /**
     * Removes a tabstop position from the Paragraph, if it is present in the
     * {@link Property#TAB_STOPS} property.
     * 
     * @param tabStopPosition the {@link TabStop} position to be removed.
     * @return this Paragraph
     * @see TabStop
     */
    public Paragraph removeTabStop(float tabStopPosition) {
        Map<Float, TabStop> tabStops = getProperty(Property.TAB_STOPS);
        if (tabStops != null) {
            tabStops.remove(tabStopPosition);
        }
        return this;
    }

    @Override
    public <T> T getDefaultProperty(Property property) {
        switch (property) {
            case LEADING:
                return (T) new Leading(Leading.MULTIPLIED, childElements.size() == 1 && childElements.get(0) instanceof Image ? 1 : 1.35f);
            case FIRST_LINE_INDENT:
                return (T) Float.valueOf(0);
            case MARGIN_TOP:
            case MARGIN_BOTTOM:
                return (T) Float.valueOf(4);
            case TAB_DEFAULT:
                return (T) Float.valueOf(50);
            default:
                return super.getDefaultProperty(property);
        }
    }

    /**
     * Sets the indent value for the first line of the {@link Paragraph}.
     * 
     * @param indent the indent value that must be applied to the first line of
     * the Paragraph, as a <code>float</code>
     * @return this Paragraph
     */
    public Paragraph setFirstLineIndent(float indent) {
        setProperty(Property.FIRST_LINE_INDENT, indent);
        return this;
    }

    /**
     * Sets the leading value, using the {@link Leading#FIXED} strategy.
     * 
     * @param leading the new leading value
     * @return this Paragraph
     * @see Leading
     */
<<<<<<< HEAD
    public Paragraph setFixedLeading(float leading) {
        setProperty(Property.LEADING, new Property.Leading(Property.Leading.FIXED, leading));
        return this;
=======
    public <T extends Paragraph> T setFixedLeading(float leading) {
        setProperty(Property.LEADING, new Leading(Leading.FIXED, leading));
        return (T) this;
>>>>>>> d474d89c
    }

    /**
     * Sets the leading value, using the {@link Leading#MULTIPLIED} strategy.
     * 
     * @param leading the new leading value
     * @return this Paragraph
     * @see Leading
     */
<<<<<<< HEAD
    public Paragraph setMultipliedLeading(float leading) {
        setProperty(Property.LEADING, new Property.Leading(Property.Leading.MULTIPLIED, leading));
        return this;
=======
    public <T extends Paragraph> T setMultipliedLeading(float leading) {
        setProperty(Property.LEADING, new Leading(Leading.MULTIPLIED, leading));
        return (T) this;
>>>>>>> d474d89c
    }


    @Override
    protected ParagraphRenderer makeNewRenderer() {
        return new ParagraphRenderer(this);
    }

    private void addTabStopsAsProperty(java.util.List<TabStop> newTabStops) {
        Map<Float, TabStop> tabStops = getProperty(Property.TAB_STOPS);
        if (tabStops == null) {
            tabStops = new TreeMap<>();
            setProperty(Property.TAB_STOPS, tabStops);
        }
        for (TabStop tabStop : newTabStops) {
            tabStops.put(tabStop.getTabPosition(), tabStop);
        }
    }

    @Override
    public PdfName getRole() {
        return role;
    }

    @Override
    public void setRole(PdfName role) {
        this.role = role;
        if (PdfName.Artifact.equals(role)) {
            propagateArtifactRoleToChildElements();
        }
    }

    @Override
    public AccessibilityProperties getAccessibilityProperties() {
        if (tagProperties == null) {
            tagProperties = new AccessibilityProperties();
        }
        return tagProperties;
    }
}<|MERGE_RESOLUTION|>--- conflicted
+++ resolved
@@ -192,15 +192,9 @@
      * @return this Paragraph
      * @see Leading
      */
-<<<<<<< HEAD
     public Paragraph setFixedLeading(float leading) {
-        setProperty(Property.LEADING, new Property.Leading(Property.Leading.FIXED, leading));
-        return this;
-=======
-    public <T extends Paragraph> T setFixedLeading(float leading) {
         setProperty(Property.LEADING, new Leading(Leading.FIXED, leading));
-        return (T) this;
->>>>>>> d474d89c
+        return this;
     }
 
     /**
@@ -210,15 +204,9 @@
      * @return this Paragraph
      * @see Leading
      */
-<<<<<<< HEAD
     public Paragraph setMultipliedLeading(float leading) {
-        setProperty(Property.LEADING, new Property.Leading(Property.Leading.MULTIPLIED, leading));
-        return this;
-=======
-    public <T extends Paragraph> T setMultipliedLeading(float leading) {
         setProperty(Property.LEADING, new Leading(Leading.MULTIPLIED, leading));
-        return (T) this;
->>>>>>> d474d89c
+        return this;
     }
 
 
