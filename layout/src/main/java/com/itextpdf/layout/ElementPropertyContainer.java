--- conflicted
+++ resolved
@@ -51,9 +51,6 @@
 import com.itextpdf.layout.element.IElement;
 import com.itextpdf.layout.hyphenation.HyphenationConfig;
 import com.itextpdf.layout.layout.LayoutPosition;
-<<<<<<< HEAD
-import com.itextpdf.layout.renderer.AbstractRenderer;
-=======
 import com.itextpdf.layout.property.Background;
 import com.itextpdf.layout.property.BaseDirection;
 import com.itextpdf.layout.property.FontKerning;
@@ -62,7 +59,7 @@
 import com.itextpdf.layout.property.TextAlignment;
 import com.itextpdf.layout.property.Underline;
 import com.itextpdf.layout.property.UnitValue;
->>>>>>> d474d89c
+import com.itextpdf.layout.renderer.AbstractRenderer;
 import com.itextpdf.layout.splitting.ISplitCharacters;
 
 import java.util.Arrays;
@@ -147,14 +144,9 @@
      * @param width a value measured in points.
      * @return this Element.
      */
-<<<<<<< HEAD
     public T setWidth(float width) {
-        setProperty(Property.WIDTH, Property.UnitValue.createPointValue(width));
-        return (T) this;
-=======
-    public Type setWidth(float width) {
-        return setProperty(Property.WIDTH, UnitValue.createPointValue(width));
->>>>>>> d474d89c
+        setProperty(Property.WIDTH, UnitValue.createPointValue(width));
+        return (T) this;
     }
 
     /**
@@ -163,24 +155,9 @@
      * @param widthPercent a value measured in percentage.
      * @return this Element.
      */
-<<<<<<< HEAD
     public T setWidthPercent(float widthPercent) {
-        setProperty(Property.WIDTH, Property.UnitValue.createPercentValue(widthPercent));
-        return (T) this;
-    }
-
-    /**
-     * Sets the width property of the Element with a {@link com.itextpdf.layout.Property.UnitValue}.
-     *
-     * @param width a {@link com.itextpdf.layout.Property.UnitValue} object
-     * @return this Element.
-     */
-    public T setWidth(Property.UnitValue width) {
-        setProperty(Property.WIDTH, width);
-        return (T) this;
-=======
-    public Type setWidthPercent(float widthPercent) {
-        return setProperty(Property.WIDTH, UnitValue.createPercentValue(widthPercent));
+        setProperty(Property.WIDTH, UnitValue.createPercentValue(widthPercent));
+        return (T) this;
     }
 
     /**
@@ -189,9 +166,9 @@
      * @param width a {@link UnitValue} object
      * @return this Element.
      */
-    public Type setWidth(UnitValue width) {
-        return setProperty(Property.WIDTH, width);
->>>>>>> d474d89c
+    public T setWidth(UnitValue width) {
+        setProperty(Property.WIDTH, width);
+        return (T) this;
     }
 
     /**
@@ -250,45 +227,27 @@
      * @param width a floating point value measured in points.
      * @return this Element.
      */
-<<<<<<< HEAD
     public T setFixedPosition(float x, float y, float width) {
-        return setFixedPosition(x, y, Property.UnitValue.createPointValue(width));
-=======
-    public Type setFixedPosition(float x, float y, float width) {
-        return setFixedPosition(x, y, UnitValue.createPointValue(width));
->>>>>>> d474d89c
+        setFixedPosition(x, y, UnitValue.createPointValue(width));
+        return (T) this;
     }
 
     /**
      * Sets values for a absolute repositioning of the Element. Also has as a
      * side effect that the Element's {@link Property#POSITION} is changed to
      * {@link LayoutPosition#FIXED fixed}.
-<<<<<<< HEAD
-     *
-     * @param x     horizontal position on the page
-     * @param y     vertical position on the page
-     * @param width a {@link com.itextpdf.layout.Property.UnitValue}
-     * @return this Element.
-     */
-    public T setFixedPosition(float x, float y, Property.UnitValue width) {
+     *
+     * @param x horizontal position on the page
+     * @param y vertical position on the page
+     * @param width a {@link UnitValue}
+     * @return this Element.
+     */
+    public T setFixedPosition(float x, float y, UnitValue width) {
         setProperty(Property.POSITION, LayoutPosition.FIXED);
         setProperty(Property.X, x);
         setProperty(Property.Y, y);
         setProperty(Property.WIDTH, width);
         return (T) this;
-=======
-     * 
-     * @param x horizontal position on the page
-     * @param y vertical position on the page
-     * @param width a {@link UnitValue}
-     * @return this Element.
-     */
-    public Type setFixedPosition(float x, float y, UnitValue width) {
-        return (Type) setProperty(Property.POSITION, LayoutPosition.FIXED).
-                setProperty(Property.X, x).
-                setProperty(Property.Y, y).
-                setProperty(Property.WIDTH, width);
->>>>>>> d474d89c
     }
 
     /**
@@ -319,36 +278,21 @@
      * @param width      a floating point value measured in points.
      * @return this Element.
      */
-<<<<<<< HEAD
-    public T setFixedPosition(int pageNumber, float x, float y, Property.UnitValue width) {
+    public T setFixedPosition(int pageNumber, float x, float y, UnitValue width) {
         setFixedPosition(x, y, width);
         setProperty(Property.PAGE_NUMBER, pageNumber);
         return (T) this;
-=======
-    public Type setFixedPosition(int pageNumber, float x, float y, UnitValue width) {
-        return (Type) setFixedPosition(x, y, width).
-                setProperty(Property.PAGE_NUMBER, pageNumber);
->>>>>>> d474d89c
     }
 
     /**
      * Sets the horizontal alignment of this Element.
-<<<<<<< HEAD
-     *
-     * @param horizontalAlignment an enum value of type {@link com.itextpdf.layout.Property.HorizontalAlignment}
-     * @return this Element.
-     */
-    public T setHorizontalAlignment(Property.HorizontalAlignment horizontalAlignment) {
+     *
+     * @param horizontalAlignment an enum value of type {@link HorizontalAlignment}
+     * @return this Element.
+     */
+    public T setHorizontalAlignment(HorizontalAlignment horizontalAlignment) {
         setProperty(Property.HORIZONTAL_ALIGNMENT, horizontalAlignment);
         return (T) this;
-=======
-     * 
-     * @param horizontalAlignment an enum value of type {@link HorizontalAlignment}
-     * @return this Element.
-     */
-    public Type setHorizontalAlignment(HorizontalAlignment horizontalAlignment) {
-        return setProperty(Property.HORIZONTAL_ALIGNMENT, horizontalAlignment);
->>>>>>> d474d89c
     }
 
     /**
@@ -386,22 +330,13 @@
 
     /**
      * Sets the font size of this Element.
-<<<<<<< HEAD
-     *
-     * @param alignment an enum value of type {@link com.itextpdf.layout.Property.TextAlignment}
-     * @return this Element.
-     */
-    public T setTextAlignment(Property.TextAlignment alignment) {
+     *
+     * @param alignment an enum value of type {@link TextAlignment}
+     * @return this Element.
+     */
+    public T setTextAlignment(TextAlignment alignment) {
         setProperty(Property.TEXT_ALIGNMENT, alignment);
         return (T) this;
-=======
-     * 
-     * @param alignment an enum value of type {@link TextAlignment}
-     * @return this Element.
-     */
-    public Type setTextAlignment(TextAlignment alignment) {
-        return setProperty(Property.TEXT_ALIGNMENT, alignment);
->>>>>>> d474d89c
     }
 
     /**
@@ -436,14 +371,9 @@
      * @param fontKerning an enum value as a boolean wrapper specifying whether or not to apply kerning
      * @return this Element.
      */
-<<<<<<< HEAD
-    public T setFontKerning(Property.FontKerning fontKerning) {
+    public T setFontKerning(FontKerning fontKerning) {
         setProperty(Property.FONT_KERNING, fontKerning);
         return (T) this;
-=======
-    public Type setFontKerning(FontKerning fontKerning) {
-        return setProperty(Property.FONT_KERNING, fontKerning);
->>>>>>> d474d89c
     }
 
     /**
@@ -467,14 +397,9 @@
      * @param extraBottom     extra coloring at the bottom
      * @return this Element.
      */
-<<<<<<< HEAD
-    public T setBackgroundColor(Color backgroundColor, float extraLeft, final float extraTop, final float extraRight, float extraBottom) {
-        setProperty(Property.BACKGROUND, new Property.Background(backgroundColor, extraLeft, extraTop, extraRight, extraBottom));
-        return (T) this;
-=======
-    public Type setBackgroundColor(Color backgroundColor, float extraLeft, float extraTop, float extraRight, float extraBottom) {
-        return setProperty(Property.BACKGROUND, new Background(backgroundColor, extraLeft, extraTop, extraRight, extraBottom));
->>>>>>> d474d89c
+    public T setBackgroundColor(Color backgroundColor, float extraLeft, float extraTop, float extraRight, float extraBottom) {
+        setProperty(Property.BACKGROUND, new Background(backgroundColor, extraLeft, extraTop, extraRight, extraBottom));
+        return (T) this;
     }
 
     /**
@@ -697,23 +622,13 @@
      *                     {@link com.itextpdf.kernel.pdf.canvas.PdfCanvasConstants.LineCapStyle}
      * @return this element
      */
-<<<<<<< HEAD
     public T setUnderline(Color color, float thickness, float thicknessMul, float yPosition, float yPositionMul, int lineCapStyle) {
-        Property.Underline newUnderline = new Property.Underline(color, thickness, thicknessMul, yPosition, yPositionMul, lineCapStyle);
-        Object currentProperty = getProperty(Property.UNDERLINE);
-        if (currentProperty instanceof List) {
-            ((List) currentProperty).add(newUnderline);
-        } else if (currentProperty instanceof Property.Underline) {
-            setProperty(Property.UNDERLINE, Arrays.asList((Property.Underline) currentProperty, newUnderline));
-=======
-    public Type setUnderline(Color color, float thickness, float thicknessMul, float yPosition, float yPositionMul, int lineCapStyle) {
         Underline newUnderline = new Underline(color, thickness, thicknessMul, yPosition, yPositionMul, lineCapStyle);
         Object currentProperty = getProperty(Property.UNDERLINE);
         if (currentProperty instanceof List) {
             ((List) currentProperty).add(newUnderline);
         } else if (currentProperty instanceof Underline) {
             setProperty(Property.UNDERLINE, Arrays.asList((Underline)currentProperty, newUnderline));
->>>>>>> d474d89c
         } else {
             setProperty(Property.UNDERLINE, newUnderline);
         }
@@ -728,14 +643,9 @@
      * @param baseDirection base direction
      * @return this element
      */
-<<<<<<< HEAD
-    public T setBaseDirection(Property.BaseDirection baseDirection) {
+    public T setBaseDirection(BaseDirection baseDirection) {
         setProperty(Property.BASE_DIRECTION, baseDirection);
         return (T) this;
-=======
-    public Type setBaseDirection(BaseDirection baseDirection) {
-        return setProperty(Property.BASE_DIRECTION, baseDirection);
->>>>>>> d474d89c
     }
 
     /**
