/*
    $Id$

    This file is part of the iText (R) project.
    Copyright (c) 1998-2016 iText Group NV
    Authors: Bruno Lowagie, Paulo Soares, et al.

    This program is free software; you can redistribute it and/or modify
    it under the terms of the GNU Affero General Public License version 3
    as published by the Free Software Foundation with the addition of the
    following permission added to Section 15 as permitted in Section 7(a):
    FOR ANY PART OF THE COVERED WORK IN WHICH THE COPYRIGHT IS OWNED BY
    ITEXT GROUP. ITEXT GROUP DISCLAIMS THE WARRANTY OF NON INFRINGEMENT
    OF THIRD PARTY RIGHTS

    This program is distributed in the hope that it will be useful, but
    WITHOUT ANY WARRANTY; without even the implied warranty of MERCHANTABILITY
    or FITNESS FOR A PARTICULAR PURPOSE.
    See the GNU Affero General Public License for more details.
    You should have received a copy of the GNU Affero General Public License
    along with this program; if not, see http://www.gnu.org/licenses or write to
    the Free Software Foundation, Inc., 51 Franklin Street, Fifth Floor,
    Boston, MA, 02110-1301 USA, or download the license from the following URL:
    http://itextpdf.com/terms-of-use/

    The interactive user interfaces in modified source and object code versions
    of this program must display Appropriate Legal Notices, as required under
    Section 5 of the GNU Affero General Public License.

    In accordance with Section 7(b) of the GNU Affero General Public License,
    a covered work must retain the producer line in every PDF that is created
    or manipulated using iText.

    You can be released from the requirements of the license by purchasing
    a commercial license. Buying such a license is mandatory as soon as you
    develop commercial activities involving the iText software without
    disclosing the source code of your own applications.
    These activities include: offering paid services to customers as an ASP,
    serving PDFs on the fly in a web application, shipping iText with a closed
    source product.

    For more information, please contact iText Software Corp. at this
    address: sales@itextpdf.com
 */
package com.itextpdf.layout.renderer;

import com.itextpdf.kernel.geom.Rectangle;
import com.itextpdf.layout.property.Leading;
import com.itextpdf.layout.property.Property;
import com.itextpdf.layout.border.Border;
import com.itextpdf.layout.element.Paragraph;
import com.itextpdf.layout.layout.LayoutArea;
import com.itextpdf.layout.layout.LayoutContext;
import com.itextpdf.layout.layout.LayoutResult;
import com.itextpdf.layout.layout.LineLayoutResult;
import com.itextpdf.layout.property.TextAlignment;

import java.util.ArrayList;
import java.util.Collections;
import java.util.List;

public class ParagraphRenderer extends BlockRenderer {

    protected float previousDescent = 0;
    protected List<LineRenderer> lines = null;

    public ParagraphRenderer(Paragraph modelElement) {
        super(modelElement);
    }

    @Override
    public LayoutResult layout(LayoutContext layoutContext) {
        int pageNumber = layoutContext.getArea().getPageNumber();

        Rectangle parentBBox = layoutContext.getArea().getBBox().clone();
        if (getProperty(Property.ROTATION_ANGLE) != null) {
            parentBBox.moveDown(AbstractRenderer.INF - parentBBox.getHeight()).setHeight(AbstractRenderer.INF);
        }
        applyMargins(parentBBox, false);
        applyBorderBox(parentBBox, false);

        if (isPositioned()) {
            float x = getPropertyAsFloat(Property.X);
            float relativeX = isFixedLayout() ? 0 : parentBBox.getX();
            parentBBox.setX(relativeX + x);
        }

        Float blockWidth = retrieveWidth(parentBBox.getWidth());
        if (blockWidth != null && (blockWidth < parentBBox.getWidth() || isPositioned())) {
            parentBBox.setWidth(blockWidth);
        }
        applyPaddings(parentBBox, false);

        List<Rectangle> areas;
        if (isPositioned()) {
            areas = Collections.singletonList(parentBBox);
        } else {
            areas = initElementAreas(new LayoutArea(pageNumber, parentBBox));
        }

        occupiedArea = new LayoutArea(pageNumber, new Rectangle(parentBBox.getX(), parentBBox.getY() + parentBBox.getHeight(), parentBBox.getWidth(), 0));

        int currentAreaPos = 0;
        Rectangle layoutBox = areas.get(0).clone();

        boolean anythingPlaced = false;
        boolean firstLineInBox = true;

        lines = new ArrayList<>();
        LineRenderer currentRenderer = (LineRenderer) new LineRenderer().setParent(this);
        for (IRenderer child : childRenderers) {
            currentRenderer.addChild(child);
        }

        if (0 == childRenderers.size()) {
            anythingPlaced = true;
            currentRenderer = null;
            setProperty(Property.MARGIN_TOP, 0);
            setProperty(Property.MARGIN_RIGHT, 0);
            setProperty(Property.MARGIN_BOTTOM, 0);
            setProperty(Property.MARGIN_LEFT, 0);
            setProperty(Property.PADDING_TOP, 0);
            setProperty(Property.PADDING_RIGHT, 0);
            setProperty(Property.PADDING_BOTTOM, 0);
            setProperty(Property.PADDING_LEFT, 0);
            setProperty(Property.BORDER, Border.NO_BORDER);
        }

        float lastYLine = layoutBox.getY() + layoutBox.getHeight();
        Leading leading = getProperty(Property.LEADING);
        float leadingValue = 0;

        float lastLineHeight = 0;

        while (currentRenderer != null) {
            currentRenderer.setProperty(Property.TAB_DEFAULT, getPropertyAsFloat(Property.TAB_DEFAULT));
            currentRenderer.setProperty(Property.TAB_STOPS, getProperty(Property.TAB_STOPS));

            float lineIndent = anythingPlaced ? 0 : getPropertyAsFloat(Property.FIRST_LINE_INDENT);
            float availableWidth = layoutBox.getWidth() - lineIndent;
            Rectangle childLayoutBox = new Rectangle(layoutBox.getX() + lineIndent, layoutBox.getY(), availableWidth, layoutBox.getHeight());
            LineLayoutResult result = currentRenderer.layout(new LayoutContext(new LayoutArea(pageNumber, childLayoutBox)));

            LineRenderer processedRenderer = null;
            if (result.getStatus() == LayoutResult.FULL) {
                processedRenderer = currentRenderer;
            } else if (result.getStatus() == LayoutResult.PARTIAL) {
                processedRenderer = (LineRenderer) result.getSplitRenderer();
            }

            TextAlignment textAlignment = getProperty(Property.TEXT_ALIGNMENT);
            if (result.getStatus() == LayoutResult.PARTIAL && textAlignment == TextAlignment.JUSTIFIED && !result.isSplitForcedByNewline() ||
                    textAlignment == TextAlignment.JUSTIFIED_ALL) {
                if (processedRenderer != null) {
                    processedRenderer.justify(layoutBox.getWidth() - lineIndent);
                }
            } else if (textAlignment != null && textAlignment != TextAlignment.LEFT && processedRenderer != null) {
                float deltaX = availableWidth - processedRenderer.getOccupiedArea().getBBox().getWidth();
                switch (textAlignment) {
                    case RIGHT:
                        processedRenderer.move(deltaX, 0);
                        break;
                    case CENTER:
                        processedRenderer.move(deltaX / 2, 0);
                        break;
                }
            }

            leadingValue = processedRenderer != null && leading != null ? processedRenderer.getLeadingValue(leading) : 0;
            if (processedRenderer != null && processedRenderer.containsImage()){
                leadingValue -= previousDescent;
            }
            boolean doesNotFit = result.getStatus() == LayoutResult.NOTHING;
            float deltaY = 0;
            if (!doesNotFit) {
                lastLineHeight = processedRenderer.getOccupiedArea().getBBox().getHeight();
                deltaY = lastYLine - leadingValue - processedRenderer.getYLine();
                // for the first and last line in a paragraph, leading is smaller
                if (firstLineInBox)
                    deltaY = -(leadingValue - lastLineHeight) / 2;
                doesNotFit = leading != null && processedRenderer.getOccupiedArea().getBBox().getY() + deltaY < layoutBox.getY();
            }

            if (doesNotFit) {
                if (currentAreaPos + 1 < areas.size()) {
                    layoutBox = areas.get(++currentAreaPos).clone();
                    lastYLine = layoutBox.getY() + layoutBox.getHeight();
                    firstLineInBox = true;
                } else {
                    boolean keepTogether = getProperty(Property.KEEP_TOGETHER);
                    if (keepTogether) {
                        return new LayoutResult(LayoutResult.NOTHING, occupiedArea, null, this);
                    } else {
                        applyPaddings(occupiedArea.getBBox(), true);
                        applyBorderBox(occupiedArea.getBBox(), true);
                        applyMargins(occupiedArea.getBBox(), true);

                        ParagraphRenderer[] split = split();
                        split[0].lines = lines;
                        for (LineRenderer line : lines) {
                            split[0].childRenderers.addAll(line.getChildRenderers());
                        }
                        if (processedRenderer != null) {
                            split[1].childRenderers.addAll(processedRenderer.getChildRenderers());
                        }
                        if (result.getOverflowRenderer() != null) {
                            split[1].childRenderers.addAll(result.getOverflowRenderer().getChildRenderers());
                        }

                        if (anythingPlaced) {
                            return new LayoutResult(LayoutResult.PARTIAL, occupiedArea, split[0], split[1]);
                        } else {
                            if (getPropertyAsBoolean(Property.FORCED_PLACEMENT)) {
                                parent.setProperty(Property.FULL, true);
                                lines.add(currentRenderer);
                                return new LayoutResult(LayoutResult.FULL, occupiedArea, null, this);
                            } else {
                                return new LayoutResult(LayoutResult.NOTHING, occupiedArea, null, this);
                            }
                        }
                    }
                }
            } else {
                if (leading != null) {
                    processedRenderer.move(0, deltaY);
                    lastYLine = processedRenderer.getYLine();
                }
                occupiedArea.setBBox(Rectangle.getCommonRectangle(occupiedArea.getBBox(), processedRenderer.getOccupiedArea().getBBox()));
                layoutBox.setHeight(processedRenderer.getOccupiedArea().getBBox().getY() - layoutBox.getY());
                lines.add(processedRenderer);

                anythingPlaced = true;
                firstLineInBox = false;

                currentRenderer = (LineRenderer) result.getOverflowRenderer();
                previousDescent = processedRenderer.getMaxDescent();
            }
        }

        if (!isPositioned()) {
            float moveDown = Math.min((leadingValue - lastLineHeight) / 2, occupiedArea.getBBox().getY() - layoutBox.getY());
            occupiedArea.getBBox().moveDown(moveDown);
            occupiedArea.getBBox().setHeight(occupiedArea.getBBox().getHeight() + moveDown);
        }
        Float blockHeight = getPropertyAsFloat(Property.HEIGHT);
        applyPaddings(occupiedArea.getBBox(), true);
        if (blockHeight != null && blockHeight > occupiedArea.getBBox().getHeight()) {
            occupiedArea.getBBox().moveDown(blockHeight - occupiedArea.getBBox().getHeight()).setHeight(blockHeight);
            applyVerticalAlignment();
        }
        if (isPositioned()) {
            float y = getPropertyAsFloat(Property.Y);
            float relativeY = isFixedLayout() ? 0 : layoutBox.getY();
            move(0, relativeY + y - occupiedArea.getBBox().getY());
        }

        applyBorderBox(occupiedArea.getBBox(), true);
        applyMargins(occupiedArea.getBBox(), true);
        if (getProperty(Property.ROTATION_ANGLE) != null) {
            applyRotationLayout(layoutContext.getArea().getBBox().clone());
            if (isNotFittingHeight(layoutContext.getArea())) {
                if (!layoutContext.getArea().isEmptyArea()) {
                    return new LayoutResult(LayoutResult.NOTHING, occupiedArea, null, this);
                }
            }
        }
        return new LayoutResult(LayoutResult.FULL, occupiedArea, null, null);
    }

    @Override
    public IRenderer getNextRenderer() {
        return new ParagraphRenderer((Paragraph) modelElement);
    }

    @Override
<<<<<<< HEAD
    public <T1> T1 getDefaultProperty(Property property) {
=======
    public <T> T getDefaultProperty(int property) {
>>>>>>> 1965698d
        if ((property == Property.MARGIN_TOP || property == Property.MARGIN_BOTTOM) && parent instanceof CellRenderer) {
            return (T1) Float.valueOf(0);
        }
        return super.getDefaultProperty(property);
    }

    protected ParagraphRenderer createOverflowRenderer() {
        ParagraphRenderer overflowRenderer = (ParagraphRenderer) getNextRenderer();
        // Reset first line indent in case of overflow.
        float firstLineIndent = getPropertyAsFloat(Property.FIRST_LINE_INDENT);
        if (firstLineIndent != 0) {
            overflowRenderer.setProperty(Property.FIRST_LINE_INDENT, 0);
        }
        return overflowRenderer;
    }

    protected ParagraphRenderer createSplitRenderer() {
        return (ParagraphRenderer) getNextRenderer();
    }

    protected ParagraphRenderer[] split() {
        ParagraphRenderer splitRenderer = createSplitRenderer();
        splitRenderer.occupiedArea = occupiedArea.clone();
        splitRenderer.parent = parent;
        splitRenderer.isLastRendererForModelElement = false;

        ParagraphRenderer overflowRenderer = createOverflowRenderer();
        overflowRenderer.parent = parent;

        return new ParagraphRenderer[] {splitRenderer, overflowRenderer};
    }

    @Override
    public String toString() {
        StringBuilder sb = new StringBuilder();
        if (lines != null && lines.size() > 0) {
            for (LineRenderer lineRenderer : lines) {
                sb.append(lineRenderer.toString()).append("\n");
            }
        } else {
            for (IRenderer renderer : childRenderers) {
                sb.append(renderer.toString());
            }
        }
        return sb.toString();
    }

    @Override
    public void drawChildren(DrawContext drawContext) {
        if (lines != null) {
            for (LineRenderer line : lines) {
                line.draw(drawContext);
            }
        }
    }

    @Override
    public void move(float dxRight, float dyUp) {
        occupiedArea.getBBox().moveRight(dxRight);
        occupiedArea.getBBox().moveUp(dyUp);
        for (LineRenderer line : lines) {
            line.move(dxRight, dyUp);
        }
    }

    @Override
    protected Float getFirstYLineRecursively() {
        if (lines == null || lines.size() == 0) {
            return null;
        }
        return lines.get(0).getFirstYLineRecursively();
    }
}<|MERGE_RESOLUTION|>--- conflicted
+++ resolved
@@ -273,11 +273,7 @@
     }
 
     @Override
-<<<<<<< HEAD
-    public <T1> T1 getDefaultProperty(Property property) {
-=======
-    public <T> T getDefaultProperty(int property) {
->>>>>>> 1965698d
+    public <T1> T1 getDefaultProperty(int property) {
         if ((property == Property.MARGIN_TOP || property == Property.MARGIN_BOTTOM) && parent instanceof CellRenderer) {
             return (T1) Float.valueOf(0);
         }
