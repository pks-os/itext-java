/*
    $Id$

    This file is part of the iText (R) project.
    Copyright (c) 1998-2016 iText Group NV
    Authors: Bruno Lowagie, Paulo Soares, et al.

    This program is free software; you can redistribute it and/or modify
    it under the terms of the GNU Affero General Public License version 3
    as published by the Free Software Foundation with the addition of the
    following permission added to Section 15 as permitted in Section 7(a):
    FOR ANY PART OF THE COVERED WORK IN WHICH THE COPYRIGHT IS OWNED BY
    ITEXT GROUP. ITEXT GROUP DISCLAIMS THE WARRANTY OF NON INFRINGEMENT
    OF THIRD PARTY RIGHTS

    This program is distributed in the hope that it will be useful, but
    WITHOUT ANY WARRANTY; without even the implied warranty of MERCHANTABILITY
    or FITNESS FOR A PARTICULAR PURPOSE.
    See the GNU Affero General Public License for more details.
    You should have received a copy of the GNU Affero General Public License
    along with this program; if not, see http://www.gnu.org/licenses or write to
    the Free Software Foundation, Inc., 51 Franklin Street, Fifth Floor,
    Boston, MA, 02110-1301 USA, or download the license from the following URL:
    http://itextpdf.com/terms-of-use/

    The interactive user interfaces in modified source and object code versions
    of this program must display Appropriate Legal Notices, as required under
    Section 5 of the GNU Affero General Public License.

    In accordance with Section 7(b) of the GNU Affero General Public License,
    a covered work must retain the producer line in every PDF that is created
    or manipulated using iText.

    You can be released from the requirements of the license by purchasing
    a commercial license. Buying such a license is mandatory as soon as you
    develop commercial activities involving the iText software without
    disclosing the source code of your own applications.
    These activities include: offering paid services to customers as an ASP,
    serving PDFs on the fly in a web application, shipping iText with a closed
    source product.

    For more information, please contact iText Software Corp. at this
    address: sales@itextpdf.com
 */
package com.itextpdf.layout.renderer;

import com.itextpdf.io.LogMessageConstant;
import com.itextpdf.kernel.color.Color;
import com.itextpdf.kernel.font.PdfFont;
import com.itextpdf.kernel.geom.Rectangle;
import com.itextpdf.kernel.pdf.PdfArray;
import com.itextpdf.kernel.pdf.PdfDocument;
import com.itextpdf.kernel.pdf.PdfName;
import com.itextpdf.kernel.pdf.PdfNumber;
import com.itextpdf.kernel.pdf.action.PdfAction;
import com.itextpdf.kernel.pdf.annot.PdfLinkAnnotation;
import com.itextpdf.kernel.pdf.canvas.CanvasArtifact;
import com.itextpdf.kernel.pdf.canvas.PdfCanvas;
import com.itextpdf.kernel.pdf.tagutils.IAccessibleElement;
import com.itextpdf.layout.IPropertyContainer;
import com.itextpdf.layout.border.Border;
import com.itextpdf.layout.element.IElement;
import com.itextpdf.layout.layout.LayoutArea;
import com.itextpdf.layout.layout.LayoutPosition;
import com.itextpdf.layout.property.Background;
import com.itextpdf.layout.property.HorizontalAlignment;
import com.itextpdf.layout.property.Property;
import com.itextpdf.layout.property.UnitValue;

import java.text.MessageFormat;
import java.util.ArrayList;
import java.util.Collections;
import java.util.HashMap;
import java.util.List;
import java.util.Map;

import org.slf4j.Logger;
import org.slf4j.LoggerFactory;

/**
 * Defines the most common properties and behavior that are shared by most
 * {@link IRenderer} implementations. All default Renderers are subclasses of
 * this default implementation.
 */
public abstract class AbstractRenderer implements IRenderer {

    public static final float EPS = 1e-4f;
    public static final float INF = 1e6f;

    // TODO linkedList?
    protected List<IRenderer> childRenderers = new ArrayList<>();
    protected List<IRenderer> positionedRenderers = new ArrayList<>();
    protected IPropertyContainer modelElement;
    protected boolean flushed = false;
    protected LayoutArea occupiedArea;
    protected IRenderer parent;
    protected Map<Property, Object> properties = new HashMap<>();
    protected boolean isLastRendererForModelElement = true;

    /**
     * Some properties must be passed to {@link IPropertyContainer} objects that
     * are lower in the document's hierarchy. Most inherited properties are
     * related to textual operations.
     *
     * @return whether or not this type of property is inheritable.
     */
    private static boolean INHERITED_PROPERTIES[];

    static {
        int maxOrdinal = 0;
        for (Property property : Property.values()) {
            maxOrdinal = Math.max(maxOrdinal, property.ordinal());
        }
        INHERITED_PROPERTIES = new boolean[maxOrdinal + 1];

        INHERITED_PROPERTIES[Property.BASE_DIRECTION.ordinal()] = true;
        INHERITED_PROPERTIES[Property.BOLD_SIMULATION.ordinal()] = true;
        INHERITED_PROPERTIES[Property.CHARACTER_SPACING.ordinal()] = true;
        INHERITED_PROPERTIES[Property.FIRST_LINE_INDENT.ordinal()] = true;
        INHERITED_PROPERTIES[Property.FONT.ordinal()] = true;
        INHERITED_PROPERTIES[Property.FONT_COLOR.ordinal()] = true;
        INHERITED_PROPERTIES[Property.FONT_KERNING.ordinal()] = true;
        INHERITED_PROPERTIES[Property.FONT_SCRIPT.ordinal()] = true;
        INHERITED_PROPERTIES[Property.FONT_SIZE.ordinal()] = true;
        INHERITED_PROPERTIES[Property.FORCED_PLACEMENT.ordinal()] = true;
        INHERITED_PROPERTIES[Property.HYPHENATION.ordinal()] = true;
        INHERITED_PROPERTIES[Property.ITALIC_SIMULATION.ordinal()] = true;
        INHERITED_PROPERTIES[Property.KEEP_TOGETHER.ordinal()] = true;
        INHERITED_PROPERTIES[Property.LIST_SYMBOL.ordinal()] = true;
        INHERITED_PROPERTIES[Property.LIST_SYMBOL_PRE_TEXT.ordinal()] = true;
        INHERITED_PROPERTIES[Property.LIST_SYMBOL_POST_TEXT.ordinal()] = true;
        INHERITED_PROPERTIES[Property.SPACING_RATIO.ordinal()] = true;
        INHERITED_PROPERTIES[Property.SPLIT_CHARACTERS.ordinal()] = true;
        INHERITED_PROPERTIES[Property.STROKE_COLOR.ordinal()] = true;
        INHERITED_PROPERTIES[Property.STROKE_WIDTH.ordinal()] = true;
        INHERITED_PROPERTIES[Property.TEXT_ALIGNMENT.ordinal()] = true;
        INHERITED_PROPERTIES[Property.TEXT_RENDERING_MODE.ordinal()] = true;
        INHERITED_PROPERTIES[Property.TEXT_RISE.ordinal()] = true;
        INHERITED_PROPERTIES[Property.UNDERLINE.ordinal()] = true;
        INHERITED_PROPERTIES[Property.WORD_SPACING.ordinal()] = true;
    }

    /**
     * Creates a renderer.
     */
    protected AbstractRenderer() {
    }

    /**
     * Creates a renderer for the specified layout element.
     *
     * @param modelElement the layout element that will be drawn by this renderer
     */
    protected AbstractRenderer(IElement modelElement) {
        this.modelElement = modelElement;
    }

    protected AbstractRenderer(AbstractRenderer other) {
        this.childRenderers = other.childRenderers;
        this.positionedRenderers = other.positionedRenderers;
        this.modelElement = other.modelElement;
        this.flushed = other.flushed;
        this.occupiedArea = other.occupiedArea.clone();
        this.parent = other.parent;
        this.properties.putAll(other.properties);
        this.isLastRendererForModelElement = other.isLastRendererForModelElement;
    }

    @Override
    public void addChild(IRenderer renderer) {
        // https://www.webkit.org/blog/116/webcore-rendering-iii-layout-basics
        // "The rules can be summarized as follows:"...
        Integer positioning = renderer.getProperty(Property.POSITION);
        if (positioning == null || positioning == LayoutPosition.RELATIVE || positioning == LayoutPosition.STATIC) {
            childRenderers.add(renderer);
            renderer.setParent(this);
        } else if (positioning == LayoutPosition.FIXED) {
            AbstractRenderer root = this;
            while (root.parent instanceof AbstractRenderer) {
                root = (AbstractRenderer) root.parent;
            }
            if (root == this) {
                positionedRenderers.add(renderer);
                renderer.setParent(this);
            } else {
                root.addChild(renderer);
            }
        }
    }

    @Override
    public IPropertyContainer getModelElement() {
        return modelElement;
    }

    @Override
    public List<IRenderer> getChildRenderers() {
        return childRenderers;
    }

    @Override
    public boolean hasProperty(Property property) {
        return hasOwnProperty(property)
                || (modelElement != null && modelElement.hasProperty(property))
                || (parent != null && INHERITED_PROPERTIES[property.ordinal()] && parent.hasProperty(property));
    }

    @Override
    public boolean hasOwnProperty(Property property) {
        return properties.containsKey(property);
    }

    @Override
    public void deleteOwnProperty(Property property) {
        properties.remove(property);
    }

    /**
     * Deletes property from this very renderer, or in case the property is specified on its model element, the
     * property of the model element is deleted
     * @param property the property key to be deleted
     */
    public void deleteProperty(Property property) {
        if (properties.containsKey(property)) {
            properties.remove(property);
        } else {
            if (modelElement != null) {
                modelElement.deleteOwnProperty(property);
            }
        }
    }

    @Override
    public <T1> T1 getProperty(Property key) {
        Object property;
        if ((property = properties.get(key)) != null || properties.containsKey(key)) {
            return (T1) property;
        }
        if (modelElement != null && ((property = modelElement.getProperty(key)) != null || modelElement.hasProperty(key))) {
            return (T1) property;
        }
        // TODO in some situations we will want to check inheritance with additional info, such as parent and descendant.
<<<<<<< HEAD
        if (parent != null && key.isInherited() && (property = parent.getProperty(key)) != null) {
            return (T1) property;
=======
        if (parent != null && INHERITED_PROPERTIES[key.ordinal()] && (property = parent.getProperty(key)) != null) {
            return (T) property;
>>>>>>> 951d3003
        }
        property = getDefaultProperty(key);
        if (property != null) {
            return (T1) property;
        }
        return modelElement != null ? (T1) modelElement.getDefaultProperty(key) : null;
    }

    @Override
    public <T1> T1 getOwnProperty(Property property) {
        return (T1) properties.get(property);
    }

    @Override
    public <T1> T1 getProperty(Property property, T1 defaultValue) {
        T1 result = getProperty(property);
        return result != null ? result : defaultValue;
    }

    @Override
    public void setProperty(Property property, Object value) {
        properties.put(property, value);
    }

    @Override
    public <T1> T1 getDefaultProperty(Property property) {
        switch (property) {
            case POSITION:
                return (T1) Integer.valueOf(LayoutPosition.STATIC);
            default:
                return null;
        }
    }

    /**
     * Returns a property with a certain key, as a font object.
     *
     * @param property an {@link Property enum value}
     * @return a {@link PdfFont}
     */
    public PdfFont getPropertyAsFont(Property property) {
        return getProperty(property);
    }

    /**
     * Returns a property with a certain key, as a color.
     *
     * @param property an {@link Property enum value}
     * @return a {@link Color}
     */
    public Color getPropertyAsColor(Property property) {
        return getProperty(property);
    }

    /**
     * Returns a property with a certain key, as a floating point value.
     *
     * @param property an {@link Property enum value}
     * @return a {@link Float}
     */
    public Float getPropertyAsFloat(Property property) {
        Number value = getProperty(property);
        return value != null ? value.floatValue() : null;
    }

    /**
     * Returns a property with a certain key, as a boolean value.
     *
     * @param property an {@link Property enum value}
     * @return a {@link Boolean}
     */
    public Boolean getPropertyAsBoolean(Property property) {
        return getProperty(property);
    }

    /**
     * Returns a property with a certain key, as an integer value.
     *
     * @param property an {@link Property enum value}
     * @return a {@link Integer}
     */
    public Integer getPropertyAsInteger(Property property) {
        Number value = getProperty(property);
        return value != null ? value.intValue() : null;
    }

    @Override
    public String toString() {
        StringBuilder sb = new StringBuilder();
        for (IRenderer renderer : childRenderers) {
            sb.append(renderer.toString());
        }
        return sb.toString();
    }

    @Override
    public LayoutArea getOccupiedArea() {
        return occupiedArea;
    }

    @Override
    public void draw(DrawContext drawContext) {
        applyDestination(drawContext.getDocument());
        applyAction(drawContext.getDocument());

        int position = getPropertyAsInteger(Property.POSITION);
        if (position == LayoutPosition.RELATIVE) {
            applyAbsolutePositioningTranslation(false);
        }

        drawBackground(drawContext);
        drawBorder(drawContext);
        drawChildren(drawContext);

        if (position == LayoutPosition.RELATIVE) {
            applyAbsolutePositioningTranslation(true);
        }

        flushed = true;
    }

    /**
     * Draws a background layer if it is defined by a key {@link Property#BACKGROUND}
     * in either the layout element or this {@link IRenderer} itself.
     *
     * @param drawContext the context (canvas, document, etc) of this drawing operation.
     */
    public void drawBackground(DrawContext drawContext) {
        Background background = getProperty(Property.BACKGROUND);
        if (background != null) {

            Rectangle bBox = getOccupiedAreaBBox();

            boolean isTagged = drawContext.isTaggingEnabled() && getModelElement() instanceof IAccessibleElement;
            if (isTagged) {
                drawContext.getCanvas().openTag(new CanvasArtifact());
            }
            Rectangle backgroundArea = applyMargins(bBox, false);
            if (backgroundArea.getWidth() <= 0 || backgroundArea.getHeight() <= 0) {
                Logger logger = LoggerFactory.getLogger(AbstractRenderer.class);
                logger.error(MessageFormat.format(LogMessageConstant.RECTANGLE_HAS_NEGATIVE_OR_ZERO_SIZES, "background"));
                return;
            }
            drawContext.getCanvas().saveState().setFillColor(background.getColor()).
                    rectangle(backgroundArea.getX() - background.getExtraLeft(), backgroundArea.getY() - background.getExtraBottom(),
                            backgroundArea.getWidth() + background.getExtraLeft() + background.getExtraRight(),
                            backgroundArea.getHeight() + background.getExtraTop() + background.getExtraBottom()).
                    fill().restoreState();

            if (isTagged) {
                drawContext.getCanvas().closeTag();
            }
        }
    }

    /**
     * Performs the drawing operation for all {@link IRenderer children}
     * of this renderer.
     *
     * @param drawContext the context (canvas, document, etc) of this drawing operation.
     */
    public void drawChildren(DrawContext drawContext) {
        for (IRenderer child : childRenderers) {
            child.draw(drawContext);
        }
    }

    /**
     * Performs the drawing operation for the border of this renderer, if
     * defined by any of the {@link Property#BORDER} values in either the layout
     * element or this {@link IRenderer} itself.
     *
     * @param drawContext the context (canvas, document, etc) of this drawing operation.
     */
    public void drawBorder(DrawContext drawContext) {
        Border[] borders = getBorders();
        boolean gotBorders = false;

        for (Border border : borders)
            gotBorders = gotBorders || border != null;

        if (gotBorders) {
            float topWidth = borders[0] != null ? borders[0].getWidth() : 0;
            float rightWidth = borders[1] != null ? borders[1].getWidth() : 0;
            float bottomWidth = borders[2] != null ? borders[2].getWidth() : 0;
            float leftWidth = borders[3] != null ? borders[3].getWidth() : 0;

            Rectangle bBox = getBorderAreaBBox();
            if (bBox.getWidth() <= 0 || bBox.getHeight() <= 0) {
                Logger logger = LoggerFactory.getLogger(AbstractRenderer.class);
                logger.error(MessageFormat.format(LogMessageConstant.RECTANGLE_HAS_NEGATIVE_OR_ZERO_SIZES, "border"));
                return;
            }
            float x1 = bBox.getX();
            float y1 = bBox.getY();
            float x2 = bBox.getX() + bBox.getWidth();
            float y2 = bBox.getY() + bBox.getHeight();

            boolean isTagged = drawContext.isTaggingEnabled() && getModelElement() instanceof IAccessibleElement;
            PdfCanvas canvas = drawContext.getCanvas();
            if (isTagged) {
                canvas.openTag(new CanvasArtifact());
            }

            if (borders[0] != null) {
                canvas.saveState();
                borders[0].draw(canvas, x1, y2, x2, y2, leftWidth, rightWidth);
                canvas.restoreState();
            }
            if (borders[1] != null) {
                canvas.saveState();
                borders[1].draw(canvas, x2, y2, x2, y1, topWidth, bottomWidth);
                canvas.restoreState();
            }
            if (borders[2] != null) {
                canvas.saveState();
                borders[2].draw(canvas, x2, y1, x1, y1, rightWidth, leftWidth);
                canvas.restoreState();
            }
            if (borders[3] != null) {
                canvas.saveState();
                borders[3].draw(canvas, x1, y1, x1, y2, bottomWidth, topWidth);
                canvas.restoreState();
            }

            if (isTagged) {
                canvas.closeTag();
            }
        }
    }

    @Override
    public boolean isFlushed() {
        return flushed;
    }

    @Override
    public IRenderer setParent(IRenderer parent) {
        this.parent = parent;
        return this;
    }

    @Override
    public void move(float dxRight, float dyUp) {
        occupiedArea.getBBox().moveRight(dxRight);
        occupiedArea.getBBox().moveUp(dyUp);
        for (IRenderer childRenderer : childRenderers) {
            childRenderer.move(dxRight, dyUp);
        }
    }

    /**
     * Gets all rectangles that this {@link IRenderer} can draw upon in the given area.
     *
     * @param area a physical area on the {@link DrawContext}
     * @return a list of {@link Rectangle rectangles}
     */
    public List<Rectangle> initElementAreas(LayoutArea area) {
        return Collections.singletonList(area.getBBox());
    }

    /**
     * Gets the bounding box that contains all content written to the
     * {@link DrawContext} by this {@link IRenderer}.
     *
     * @return the smallest {@link Rectangle} that surrounds the content
     */
    public Rectangle getOccupiedAreaBBox() {
        return occupiedArea.getBBox().clone();
    }

    /**
     * Gets the border box of a renderer.
     * This is a box used to draw borders.
     *
     * @return border box of a renderer
     */
    public Rectangle getBorderAreaBBox() {
        Rectangle rect = getOccupiedAreaBBox();
        applyMargins(rect, false);
        applyBorderBox(rect, false);
        return rect;
    }

    public Rectangle getInnerAreaBBox() {
        Rectangle rect = getOccupiedAreaBBox();
        applyMargins(rect, false);
        applyBorderBox(rect, false);
        applyPaddings(rect, false);
        return rect;
    }

    protected Float retrieveWidth(float parentBoxWidth) {
        return retrieveUnitValue(parentBoxWidth, Property.WIDTH);
    }

    protected Float retrieveHeight() {
        return getProperty(Property.HEIGHT);
    }

    protected Float retrieveUnitValue(float basePercentValue, Property property) {
        UnitValue value = getProperty(property);
        if (value != null) {
            if (value.getUnitType() == UnitValue.POINT) {
                return value.getValue();
            } else if (value.getUnitType() == UnitValue.PERCENT) {
                return value.getValue() * basePercentValue / 100;
            } else {
                throw new IllegalStateException("invalid unit type");
            }
        } else {
            return null;
        }
    }

    //TODO is behavior of copying all properties in split case common to all renderers?
    protected Map<Property, Object> getOwnProperties() {
        return properties;
    }

    protected void addAllProperties(Map<Property, Object> properties) {
        this.properties.putAll(properties);
    }

    /**
     * Gets the first yLine of the nested children recursively. E.g. for a list, this will be the yLine of the
     * first item (if the first item is indeed a paragraph).
     * NOTE: this method will no go further than the first child.
     * Returns null if there is no text found.
     */
    protected Float getFirstYLineRecursively() {
        if (childRenderers.size() == 0) {
            return null;
        }
        return ((AbstractRenderer) childRenderers.get(0)).getFirstYLineRecursively();
    }

    protected Rectangle applyMargins(Rectangle rect, boolean reverse) {
        if (isPositioned())
            return rect;

        return rect.applyMargins(getPropertyAsFloat(Property.MARGIN_TOP), getPropertyAsFloat(Property.MARGIN_RIGHT),
                getPropertyAsFloat(Property.MARGIN_BOTTOM), getPropertyAsFloat(Property.MARGIN_LEFT), reverse);
    }

    protected Rectangle applyPaddings(Rectangle rect, boolean reverse) {
        return rect.applyMargins(getPropertyAsFloat(Property.PADDING_TOP), getPropertyAsFloat(Property.PADDING_RIGHT),
                getPropertyAsFloat(Property.PADDING_BOTTOM), getPropertyAsFloat(Property.PADDING_LEFT), reverse);
    }

    protected Rectangle applyBorderBox(Rectangle rect, boolean reverse) {
        Border[] borders = getBorders();
        float topWidth = borders[0] != null ? borders[0].getWidth() : 0;
        float rightWidth = borders[1] != null ? borders[1].getWidth() : 0;
        float bottomWidth = borders[2] != null ? borders[2].getWidth() : 0;
        float leftWidth = borders[3] != null ? borders[3].getWidth() : 0;
        return rect.applyMargins(topWidth, rightWidth, bottomWidth, leftWidth, reverse);
    }

    protected void applyAbsolutePositioningTranslation(boolean reverse) {
        float top = getPropertyAsFloat(Property.TOP);
        float bottom = getPropertyAsFloat(Property.BOTTOM);
        float left = getPropertyAsFloat(Property.LEFT);
        float right = getPropertyAsFloat(Property.RIGHT);

        int reverseMultiplier = reverse ? -1 : 1;

        float dxRight = left != 0 ? left * reverseMultiplier : -right * reverseMultiplier;
        float dyUp = top != 0 ? -top * reverseMultiplier : bottom * reverseMultiplier;

        if (dxRight != 0 || dyUp != 0)
            move(dxRight, dyUp);
    }

    protected void applyDestination(PdfDocument document) {
        String destination = getProperty(Property.DESTINATION);
        if (destination != null) {
            PdfArray array = new PdfArray();
            array.add(document.getPage(occupiedArea.getPageNumber()).getPdfObject());
            array.add(PdfName.XYZ);
            array.add(new PdfNumber(occupiedArea.getBBox().getX()));
            array.add(new PdfNumber(occupiedArea.getBBox().getY() + occupiedArea.getBBox().getHeight()));
            array.add(new PdfNumber(1));
            document.addNamedDestination(destination, array.makeIndirect(document));

            deleteProperty(Property.DESTINATION);
        }
    }

    protected void applyAction(PdfDocument document) {
        PdfAction action = getProperty(Property.ACTION);
        if (action != null) {
            PdfLinkAnnotation link = new PdfLinkAnnotation(getOccupiedArea().getBBox());
            link.setAction(action);
            Border border = getProperty(Property.BORDER);
            if (border != null) {
                link.setBorder(new PdfArray(new float[]{0, 0, border.getWidth()}));
            } else {
                link.setBorder(new PdfArray(new float[]{0, 0, 0}));
            }
            document.getPage(getOccupiedArea().getPageNumber()).addAnnotation(link);
        }
    }

    protected boolean isNotFittingHeight(LayoutArea layoutArea) {
        Rectangle area = applyMargins(layoutArea.getBBox().clone(), false);
        area = applyPaddings(area, false);
        return !isPositioned() && occupiedArea.getBBox().getHeight() > area.getHeight();
    }

    protected boolean isPositioned() {
        Object positioning = getProperty(Property.POSITION);
        return Integer.valueOf(LayoutPosition.FIXED).equals(positioning);
    }

    protected boolean isFixedLayout() {
        Object positioning = getProperty(Property.POSITION);
        return Integer.valueOf(LayoutPosition.FIXED).equals(positioning);
    }

    protected void alignChildHorizontally(IRenderer childRenderer, float availableWidth) {
        HorizontalAlignment horizontalAlignment = childRenderer.getProperty(Property.HORIZONTAL_ALIGNMENT);
        if (horizontalAlignment != null && horizontalAlignment != HorizontalAlignment.LEFT) {
            float freeSpace = availableWidth - childRenderer.getOccupiedArea().getBBox().getWidth();
            switch (horizontalAlignment) {
                case RIGHT:
                    childRenderer.move(freeSpace, 0);
                    break;
                case CENTER:
                    childRenderer.move(freeSpace / 2, 0);
                    break;
            }
        }
    }

    /**
     * Gets borders of the element in the specified order: top, right, bottom, left.
     *
     * @return an array of BorderDrawer objects.
     * In case when certain border isn't set <code>Property.BORDER</code> is used,
     * and if <code>Property.BORDER</code> is also not set then <code>null<code/> is returned
     * on position of this border
     */
    protected Border[] getBorders() {
        Border border = getProperty(Property.BORDER);
        Border topBorder = getProperty(Property.BORDER_TOP);
        Border rightBorder = getProperty(Property.BORDER_RIGHT);
        Border bottomBorder = getProperty(Property.BORDER_BOTTOM);
        Border leftBorder = getProperty(Property.BORDER_LEFT);

        Border[] borders = {topBorder, rightBorder, bottomBorder, leftBorder};

        for (int i = 0; i < borders.length; ++i) {
            if (borders[i] == null)
                borders[i] = border;
        }

        return borders;
    }

    protected AbstractRenderer setBorders(Border border, int borderNumber) {
        switch (borderNumber) {
            case 0:
                setProperty(Property.BORDER_TOP, border);
                break;
            case 1:
                setProperty(Property.BORDER_RIGHT, border);
                break;
            case 2:
                setProperty(Property.BORDER_BOTTOM, border);
                break;
            case 3:
                setProperty(Property.BORDER_LEFT, border);
                break;
        }

        return this;
    }
}<|MERGE_RESOLUTION|>--- conflicted
+++ resolved
@@ -240,13 +240,8 @@
             return (T1) property;
         }
         // TODO in some situations we will want to check inheritance with additional info, such as parent and descendant.
-<<<<<<< HEAD
-        if (parent != null && key.isInherited() && (property = parent.getProperty(key)) != null) {
+        if (parent != null && INHERITED_PROPERTIES[key.ordinal()] && (property = parent.getProperty(key)) != null) {
             return (T1) property;
-=======
-        if (parent != null && INHERITED_PROPERTIES[key.ordinal()] && (property = parent.getProperty(key)) != null) {
-            return (T) property;
->>>>>>> 951d3003
         }
         property = getDefaultProperty(key);
         if (property != null) {
