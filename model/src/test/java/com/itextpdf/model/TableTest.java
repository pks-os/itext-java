--- conflicted
+++ resolved
@@ -699,8 +699,43 @@
         Assert.assertNull(new CompareTool().compareByContent(outFileName, cmpFileName, destinationFolder, testName + "_diff"));
     }
 
-<<<<<<< HEAD
-    @Test
+	@Test(expected = PdfException.class)
+    public void toLargeElementWithKeepTogetherPropertyInTableTest01() {
+        PdfDocument pdfDoc = new PdfDocument(new PdfWriter(new ByteArrayOutputStream()));
+        Document doc = new Document(pdfDoc);
+
+        Table table = new Table(1);
+        Cell cell = new Cell();
+        String str = "aaaaaaaaaaaaaaaaaaaaaaaaaaaaaaaaaaaaaaaaaaaaaaaaaaaaaaaaaaaaaaaa";
+        String result = "";
+        for (int i = 0; i < 53; i++) {
+            result += str;
+        }
+        Paragraph p = new Paragraph(new Text(result));
+        p.setProperty(Property.KEEP_TOGETHER, true);
+        cell.add(p);
+        table.addCell(cell);
+        doc.add(table);
+
+        pdfDoc.close();
+    }
+
+    @Test(expected = PdfException.class)
+    public void toLargeElementInTableTest01() {
+        PdfDocument pdfDoc = new PdfDocument(new PdfWriter(new ByteArrayOutputStream()));
+        Document doc = new Document(pdfDoc);
+
+        Table table = new Table(new float[]{5});
+        Cell cell = new Cell();
+        Paragraph p = new Paragraph(new Text("a"));
+        cell.add(p);
+        table.addCell(cell);
+        doc.add(table);
+
+        pdfDoc.close();
+    }
+
+	@Test
     public void nestedTableSkipHeaderFooterTest() throws IOException, InterruptedException {
         String testName = "nestedTableSkipHeaderFooter.pdf";
         String outFileName = destinationFolder + testName;
@@ -734,41 +769,5 @@
 
         doc.close();
         Assert.assertNull(new CompareTool().compareByContent(outFileName, cmpFileName, destinationFolder, testName + "_diff"));
-=======
-    @Test(expected = PdfException.class)
-    public void toLargeElementWithKeepTogetherPropertyInTableTest01() {
-        PdfDocument pdfDoc = new PdfDocument(new PdfWriter(new ByteArrayOutputStream()));
-        Document doc = new Document(pdfDoc);
-
-        Table table = new Table(1);
-        Cell cell = new Cell();
-        String str = "aaaaaaaaaaaaaaaaaaaaaaaaaaaaaaaaaaaaaaaaaaaaaaaaaaaaaaaaaaaaaaaa";
-        String result = "";
-        for (int i = 0; i < 53; i++) {
-            result += str;
-        }
-        Paragraph p = new Paragraph(new Text(result));
-        p.setProperty(Property.KEEP_TOGETHER, true);
-        cell.add(p);
-        table.addCell(cell);
-        doc.add(table);
-
-        pdfDoc.close();
-    }
-
-    @Test(expected = PdfException.class)
-    public void toLargeElementInTableTest01() {
-        PdfDocument pdfDoc = new PdfDocument(new PdfWriter(new ByteArrayOutputStream()));
-        Document doc = new Document(pdfDoc);
-
-        Table table = new Table(new float[]{5});
-        Cell cell = new Cell();
-        Paragraph p = new Paragraph(new Text("a"));
-        cell.add(p);
-        table.addCell(cell);
-        doc.add(table);
-
-        pdfDoc.close();
->>>>>>> 5826fba6
     }
 }