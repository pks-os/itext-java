<?xml version="1.0" encoding="UTF-8"?>
<project xmlns="http://maven.apache.org/POM/4.0.0" xmlns:xsi="http://www.w3.org/2001/XMLSchema-instance" xsi:schemaLocation="http://maven.apache.org/POM/4.0.0 http://maven.apache.org/xsd/maven-4.0.0.xsd">
  <modelVersion>4.0.0</modelVersion>
  <parent>
    <groupId>com.itextpdf.android</groupId>
    <artifactId>root-android</artifactId>
<<<<<<< HEAD
    <version>7.2.5</version>
  </parent>
  <artifactId>barcodes-android</artifactId>
  <name>iText 7 - barcodes</name>
=======
    <version>8.0.0</version>
  </parent>
  <artifactId>barcodes-android</artifactId>
  <name>iText - barcodes</name>
>>>>>>> e7ddffcb
  <url>https://itextpdf.com/</url>
  <dependencies>
    <dependency>
      <groupId>com.itextpdf.android</groupId>
      <artifactId>kernel-android</artifactId>
      <version>${project.version}</version>
    </dependency>
    <dependency>
      <groupId>com.itextpdf.android</groupId>
      <artifactId>pdftest-android</artifactId>
      <version>${project.version}</version>
      <scope>test</scope>
    </dependency>
  </dependencies>
</project><|MERGE_RESOLUTION|>--- conflicted
+++ resolved
@@ -4,17 +4,10 @@
   <parent>
     <groupId>com.itextpdf.android</groupId>
     <artifactId>root-android</artifactId>
-<<<<<<< HEAD
-    <version>7.2.5</version>
-  </parent>
-  <artifactId>barcodes-android</artifactId>
-  <name>iText 7 - barcodes</name>
-=======
     <version>8.0.0</version>
   </parent>
   <artifactId>barcodes-android</artifactId>
   <name>iText - barcodes</name>
->>>>>>> e7ddffcb
   <url>https://itextpdf.com/</url>
   <dependencies>
     <dependency>
