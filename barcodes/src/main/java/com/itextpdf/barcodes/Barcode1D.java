/*
    This file is part of the iText (R) project.
    Copyright (c) 1998-2024 Apryse Group NV
    Authors: Apryse Software.

    This program is offered under a commercial and under the AGPL license.
    For commercial licensing, contact us at https://itextpdf.com/sales.  For AGPL licensing, see below.

    AGPL licensing:
    This program is free software: you can redistribute it and/or modify
    it under the terms of the GNU Affero General Public License as published by
    the Free Software Foundation, either version 3 of the License, or
    (at your option) any later version.

    This program is distributed in the hope that it will be useful,
    but WITHOUT ANY WARRANTY; without even the implied warranty of
    MERCHANTABILITY or FITNESS FOR A PARTICULAR PURPOSE.  See the
    GNU Affero General Public License for more details.

    You should have received a copy of the GNU Affero General Public License
    along with this program.  If not, see <https://www.gnu.org/licenses/>.
 */
package com.itextpdf.barcodes;

import com.itextpdf.io.font.FontProgram;
import com.itextpdf.kernel.colors.Color;
import com.itextpdf.kernel.font.PdfFont;
import com.itextpdf.kernel.geom.Rectangle;
import com.itextpdf.kernel.pdf.PdfArray;
import com.itextpdf.kernel.pdf.PdfDocument;
import com.itextpdf.kernel.pdf.canvas.PdfCanvas;
import com.itextpdf.kernel.pdf.xobject.PdfFormXObject;

/**
 * Base class for the barcode types that have 1D representation.
 * This means all data is encoded in the width of the bars. And the height of the bars is constant.
 */
public abstract class Barcode1D {

    /**
     * Constant that defines left alignment.
     */
    public static final int ALIGN_LEFT = 1;
<<<<<<< HEAD
    public static final int ALIGN_RIGHT = 2;
=======
    /**
     * Constant that defines right alignment.
     */
    public static final int ALIGN_RIGHT = 2;
    /**
     * Constant that defines center alignment.
     */
>>>>>>> 8b831c9e
    public static final int ALIGN_CENTER = 3;

	
    protected PdfDocument document;

    /**
     * The minimum bar width.
     */
    protected float x;

    /**
     * The bar multiplier for wide bars or the distance between
     * bars for Postnet and Planet.
     */
    protected float n;

    /**
     * The text font. <CODE>null</CODE> if no text.
     */
    protected PdfFont font;

    /**
     * The size of the text or the height of the shorter bar
     * in Postnet.
     */
    protected float size;

    /**
     * If positive, the text distance under the bars. If zero or negative,
     * the text distance above the bars.
     */
    protected float baseline;

    /**
     * The height of the bars.
     */
    protected float barHeight;

    /**
     * The text alignment.
     */
    protected int textAlignment;

    /**
     * The optional checksum generation.
     */
    protected boolean generateChecksum;

    /**
     * Shows the generated checksum in the the text.
     */
    protected boolean checksumText;

    /**
     * Show the start and stop character '*' in the text for
     * the barcode 39 or 'ABCD' for codabar.
     */
    protected boolean startStopText;

    /**
     * Generates extended barcode 39.
     */
    protected boolean extended;

    /**
     * The code to generate.
     */
    protected String code = "";

    /**
     * Show the guard bars for barcode EAN.
     */
    protected boolean guardBars;

    /**
     * The code type.
     */
    protected int codeType;

    /**
     * The ink spreading.
     */
    protected float inkSpreading = 0;

    /**
     * The alternate text to be used, if present.
     */
    protected String altText;

    /**
     * Creates new {@link Barcode1D} instance.
     *
     * @param document The document
     */
    protected Barcode1D(PdfDocument document) {
        this.document = document;
    }

    /**
     * Gets the minimum bar width.
     *
     * @return the minimum bar width
     */
    public float getX() {
        return x;
    }

    /**
     * Sets the minimum bar width.
     *
     * @param x the minimum bar width
     */
    public void setX(float x) {
        this.x = x;
    }

    /**
     * Gets the bar multiplier for wide bars.
     *
     * @return the bar multiplier for wide bars
     */
    public float getN() {
        return n;
    }

    /**
     * Sets the bar multiplier for wide bars.
     *
     * @param n the bar multiplier for wide bars
     */
    public void setN(float n) {
        this.n = n;
    }

    /**
     * Gets the text font. <CODE>null</CODE> if no text.
     *
     * @return the text font. <CODE>null</CODE> if no text
     */
    public PdfFont getFont() {
        return font;
    }

    /**
     * Sets the text font.
     *
     * @param font the text font. Set to <CODE>null</CODE> to suppress any text
     */
    public void setFont(PdfFont font) {
        this.font = font;
    }

    /**
     * Gets the size of the text.
     *
     * @return the size
     */
    public float getSize() {
        return size;
    }

    /**
     * Sets the size of the text.
     *
     * @param size the size of the text
     */
    public void setSize(float size) {
        this.size = size;
    }

    /**
     * Gets the text baseline.
     * If positive, the text distance under the bars. If zero or negative,
     * the text distance above the bars.
     *
     * @return the baseline.
     */
    public float getBaseline() {
        return baseline;
    }

    /**
     * Sets the text baseline.
     * If positive, the text distance under the bars. If zero or negative,
     * the text distance above the bars.
     *
     * @param baseline the baseline.
     */
    public void setBaseline(float baseline) {
        this.baseline = baseline;
    }

    /**
     * Gets the height of the bars.
     *
     * @return the height of the bars
     */
    public float getBarHeight() {
        return barHeight;
    }

    /**
     * Sets the height of the bars.
     *
     * @param barHeight the height of the bars
     */
    public void setBarHeight(float barHeight) {
        this.barHeight = barHeight;
    }

    /**
     * Gets the text alignment.
     *
     * @return the text alignment
     */
    public int getTextAlignment() {
        return textAlignment;
    }

    /**
     * Sets the text alignment.
     *
     * @param textAlignment the text alignment
     */
    public void setTextAlignment(int textAlignment) {
        this.textAlignment = textAlignment;
    }

    /**
     * Gets the optional checksum generation.
     *
     * @return the optional checksum generation
     */
    public boolean isGenerateChecksum() {
        return generateChecksum;
    }

    /**
     * Setter for property generateChecksum.
     *
     * @param generateChecksum New value of property generateChecksum.
     */
    public void setGenerateChecksum(boolean generateChecksum) {
        this.generateChecksum = generateChecksum;
    }

    /**
     * Gets the property to show the generated checksum in the the text.
     *
     * @return value of property checksumText
     */
    public boolean isChecksumText() {
        return checksumText;
    }

    /**
     * Sets the property to show the generated checksum in the the text.
     *
     * @param checksumText new value of property checksumText
     */
    public void setChecksumText(boolean checksumText) {
        this.checksumText = checksumText;
    }

    /**
     * Sets the property to show the start and stop character '*' in the text for
     * the barcode 39.
     *
     * @return value of property startStopText
     */
    public boolean isStartStopText() {
        return startStopText;
    }

    /**
     * Gets the property to show the start and stop character '*' in the text for
     * the barcode 39.
     *
     * @param startStopText new value of property startStopText
     */
    public void setStartStopText(boolean startStopText) {
        this.startStopText = startStopText;
    }

    /**
     * Gets the property to generate extended barcode 39.
     *
     * @return value of property extended.
     */
    public boolean isExtended() {
        return extended;
    }

    /**
     * Sets the property to generate extended barcode 39.
     *
     * @param extended new value of property extended
     */
    public void setExtended(boolean extended) {
        this.extended = extended;
    }

    /**
     * Gets the code to generate.
     *
     * @return the code to generate
     */
    public String getCode() {
        return code;
    }

    /**
     * Sets the code to generate.
     *
     * @param code the code to generate
     */
    public void setCode(String code) {
        this.code = code;
    }

    /**
     * Gets the property to show the guard bars for barcode EAN.
     *
     * @return value of property guardBars
     */
    public boolean isGuardBars() {
        return guardBars;
    }

    /**
     * Sets the property to show the guard bars for barcode EAN.
     *
     * @param guardBars new value of property guardBars
     */
    public void setGuardBars(boolean guardBars) {
        this.guardBars = guardBars;
    }

    /**
     * Gets the code type.
     *
     * @return the code type
     */
    public int getCodeType() {
        return codeType;
    }

    /**
     * Sets the code type.
     *
     * @param codeType the code type
     */
    public void setCodeType(int codeType) {
        this.codeType = codeType;
    }

    /**
     * Gets the maximum area that the barcode and the text, if
     * any, will occupy. The lower left corner is always (0, 0).
     *
     * @return the size the barcode occupies.
     */
    public abstract Rectangle getBarcodeSize();

    /**
     * Places the barcode in a <CODE>PdfCanvas</CODE>. The
     * barcode is always placed at coordinates (0, 0). Use the
     * translation matrix to move it elsewhere.<p>
     * The bars and text are written in the following colors:
     * <br>
     * <TABLE BORDER="1" SUMMARY="barcode properties">
     * <TR>
     * <TH><CODE>barColor</CODE></TH>
     * <TH><CODE>textColor</CODE></TH>
     * <TH>Result</TH>
     * </TR>
     * <TR>
     * <TD><CODE>null</CODE></TD>
     * <TD><CODE>null</CODE></TD>
     * <TD>bars and text painted with current fill color</TD>
     * </TR>
     * <TR>
     * <TD><CODE>barColor</CODE></TD>
     * <TD><CODE>null</CODE></TD>
     * <TD>bars and text painted with <CODE>barColor</CODE></TD>
     * </TR>
     * <TR>
     * <TD><CODE>null</CODE></TD>
     * <TD><CODE>textColor</CODE></TD>
     * <TD>bars painted with current color<br>text painted with <CODE>textColor</CODE></TD>
     * </TR>
     * <TR>
     * <TD><CODE>barColor</CODE></TD>
     * <TD><CODE>textColor</CODE></TD>
     * <TD>bars painted with <CODE>barColor</CODE><br>text painted with <CODE>textColor</CODE></TD>
     * </TR>
     * </TABLE>
     *
     * @param canvas    the <CODE>PdfCanvas</CODE> where the barcode will be placed
     * @param barColor  the color of the bars. It can be <CODE>null</CODE>
     * @param textColor the color of the text. It can be <CODE>null</CODE>
     * @return the dimensions the barcode occupies
     */
    public abstract Rectangle placeBarcode(PdfCanvas canvas, Color barColor, Color textColor);

    /**
     * Gets the amount of ink spreading.
     *
     * @return the ink spreading
     */
    public float getInkSpreading() {
        return this.inkSpreading;
    }

    /**
     * Sets the amount of ink spreading. This value will be subtracted
     * to the width of each bar. The actual value will depend on the ink
     * and the printing medium.
     *
     * @param inkSpreading the ink spreading
     */
    public void setInkSpreading(float inkSpreading) {
        this.inkSpreading = inkSpreading;
    }

    /**
     * Gets the alternate text.
     *
     * @return the alternate text
     */
    public String getAltText() {
        return this.altText;
    }

    /**
     * Sets the alternate text. If present, this text will be used instead of the
     * text derived from the supplied code.
     *
     * @param altText the alternate text
     */
    public void setAltText(String altText) {
        this.altText = altText;
    }


    /**
     * Creates a PdfFormXObject with the barcode. Default bar color and text color will be used.
     * @param document  The document
     * @return          The XObject
     * @see #createFormXObject(Color, Color, PdfDocument)
     */
    public PdfFormXObject createFormXObject(PdfDocument document) {
        return createFormXObject(null, null, document);
    }

    /**
     * Creates a PdfFormXObject with the barcode.
     *
     * @param barColor  The color of the bars. It can be <CODE>null</CODE>
     * @param textColor The color of the text. It can be <CODE>null</CODE>
     * @param document  The document
     * @return the XObject
     * @see #placeBarcode(PdfCanvas canvas, Color barColor, Color textColor)
     */
    public PdfFormXObject createFormXObject(Color barColor, Color textColor, PdfDocument document) {
        PdfFormXObject xObject = new PdfFormXObject((Rectangle) null);
        Rectangle rect = placeBarcode(new PdfCanvas(xObject, document), barColor, textColor);
        xObject.setBBox(new PdfArray(rect));

        return xObject;
    }

    /**
     * Make the barcode occupy the specified width.
     * Usually this is achieved by adjusting bar widths.
     * @param width The width
     */
    public void fitWidth(float width) {
        setX(x * width / getBarcodeSize().getWidth());
    }

    /**
     * Gets the descender value of the font.
     *
     * @return the descender value of the font
     */
    protected float getDescender() {
        final float sizeCoefficient = FontProgram.convertTextSpaceToGlyphSpace(size);
        return font.getFontProgram().getFontMetrics().getTypoDescender() * sizeCoefficient;
    }
}<|MERGE_RESOLUTION|>--- conflicted
+++ resolved
@@ -41,17 +41,13 @@
      * Constant that defines left alignment.
      */
     public static final int ALIGN_LEFT = 1;
-<<<<<<< HEAD
+    /**
+     * Constant that defines right alignment.
+     */
     public static final int ALIGN_RIGHT = 2;
-=======
-    /**
-     * Constant that defines right alignment.
-     */
-    public static final int ALIGN_RIGHT = 2;
     /**
      * Constant that defines center alignment.
      */
->>>>>>> 8b831c9e
     public static final int ALIGN_CENTER = 3;
 
 	
