--- conflicted
+++ resolved
@@ -193,12 +193,7 @@
     public static final String NumberOfBooleansInTheArrayDoesntCorrespondWithTheNumberOfFields = "The number of booleans in the array doesn't correspond with the number of fields.";
     public static final String ObjectMustBeIndirectToWorkWithThisWrapper = "Object must be indirect to work with this wrapper.";
     public static final String ObjectNumberOfTheFirstObjectInThisXrefSubsectionNotFound = "Object number of the first object in this xref subsection not found.";
-<<<<<<< HEAD
-=======
     public static final String OnlyIdentityCMapsSupportsWithTrueType = "Only Identity CMaps supports with truetype";
-    public static final String OcspStatusIsRevoked = "OCSP status is revoked.";
-    public static final String OcspStatusIsUnknown = "OCSP status is unknown.";
->>>>>>> c0b35f0e
     public static final String OnlyBmpCanBeWrappedInWmf = "Only BMP can be wrapped in WMF.";
     public static final String OperatorEINotFoundAfterEndOfImageData = "Operator EI not found after the end of image data.";
     public static final String Page1CannotBeAddedToDocument2BecauseItBelongsToDocument3 = "Page {0} cannot be added to document {1}, because it belongs to document {2}.";
