/*

    This file is part of the iText (R) project.
    Copyright (c) 1998-2017 iText Group NV
    Authors: Bruno Lowagie, Paulo Soares, et al.

    This program is free software; you can redistribute it and/or modify
    it under the terms of the GNU Affero General Public License version 3
    as published by the Free Software Foundation with the addition of the
    following permission added to Section 15 as permitted in Section 7(a):
    FOR ANY PART OF THE COVERED WORK IN WHICH THE COPYRIGHT IS OWNED BY
    ITEXT GROUP. ITEXT GROUP DISCLAIMS THE WARRANTY OF NON INFRINGEMENT
    OF THIRD PARTY RIGHTS

    This program is distributed in the hope that it will be useful, but
    WITHOUT ANY WARRANTY; without even the implied warranty of MERCHANTABILITY
    or FITNESS FOR A PARTICULAR PURPOSE.
    See the GNU Affero General Public License for more details.
    You should have received a copy of the GNU Affero General Public License
    along with this program; if not, see http://www.gnu.org/licenses or write to
    the Free Software Foundation, Inc., 51 Franklin Street, Fifth Floor,
    Boston, MA, 02110-1301 USA, or download the license from the following URL:
    http://itextpdf.com/terms-of-use/

    The interactive user interfaces in modified source and object code versions
    of this program must display Appropriate Legal Notices, as required under
    Section 5 of the GNU Affero General Public License.

    In accordance with Section 7(b) of the GNU Affero General Public License,
    a covered work must retain the producer line in every PDF that is created
    or manipulated using iText.

    You can be released from the requirements of the license by purchasing
    a commercial license. Buying such a license is mandatory as soon as you
    develop commercial activities involving the iText software without
    disclosing the source code of your own applications.
    These activities include: offering paid services to customers as an ASP,
    serving PDFs on the fly in a web application, shipping iText with a closed
    source product.

    For more information, please contact iText Software Corp. at this
    address: sales@itextpdf.com
 */
package com.itextpdf.kernel.pdf.annot;

import com.itextpdf.kernel.PdfException;
import com.itextpdf.kernel.geom.Rectangle;
import com.itextpdf.kernel.font.PdfFont;
import com.itextpdf.kernel.pdf.PdfArray;
import com.itextpdf.kernel.pdf.PdfDate;
import com.itextpdf.kernel.pdf.PdfDictionary;
import com.itextpdf.kernel.pdf.PdfName;
import com.itextpdf.kernel.pdf.PdfObject;
import com.itextpdf.kernel.pdf.PdfString;
import com.itextpdf.kernel.pdf.xobject.PdfFormXObject;

import java.util.List;

/**
 * A {@link PdfTrapNetworkAnnotation} may be used to define the trapping characteristics for a page
 * of a PDF document. Trapping is the process of adding marks to a page along colour boundaries
 * to avoid unwanted visual artifacts resulting from misregistration of colorants when the page is printed.
 * TrapNet annotations are deprecated in PDF 2.0.
 * <p>
 * See ISO-320001 14.11.6 "Trapping Support" and 14.11.6.2 "Trap Network Annotations" in particular.
 */
public class PdfTrapNetworkAnnotation extends PdfAnnotation {

    private static final long serialVersionUID = 5118904991630303608L;

    /**
     * Creates a {@link PdfTrapNetworkAnnotation} instance. Note that there shall be at most one trap network annotation
     * per page, which shall be the last element in the page’s Annots array.
     * TrapNet annotations are deprecated in PDF 2.0.
     *
     * @param rect             the annotation rectangle, defining the location of the annotation on the page
     *                         in default user space units. See {@link PdfAnnotation#setRectangle(PdfArray)}.
     * @param appearanceStream the form XObject defining a trap network which body contains the graphics objects needed
     *                         to paint the traps making up the trap network. Process colour model shall be defined for the
     *                         appearance stream (see {@link PdfFormXObject#setProcessColorModel(PdfName)}.
     *                         See also ISO-320001 Table 367 "Additional entries specific to a trap network appearance stream".
     */
    public PdfTrapNetworkAnnotation(Rectangle rect, PdfFormXObject appearanceStream) {
        super(rect);
        if (appearanceStream.getProcessColorModel() == null) {
            throw new PdfException("Process color model must be set in appearance stream for Trap Network annotation!");
        }
        setNormalAppearance(appearanceStream.getPdfObject());
        setFlags(PdfAnnotation.PRINT | PdfAnnotation.READ_ONLY);
    }

    /**
     * Creates a {@link PdfLineAnnotation} instance from the given {@link PdfDictionary}
     * that represents annotation object. This method is useful for property reading in reading mode or
     * modifying in stamping mode.
     * TrapNet annotations are deprecated in PDF 2.0.
     *
     * @param pdfObject a {@link PdfDictionary} that represents existing annotation in the document.
     * see {@link PdfAnnotation#makeAnnotation(PdfObject)}
     */
    protected PdfTrapNetworkAnnotation(PdfDictionary pdfObject) {
        super(pdfObject);
    }

    /**
     * {@inheritDoc}
     */
    @Override
    public PdfName getSubtype() {
        return PdfName.TrapNet;
    }

    /**
     * The date and time when the trap network was most recently modified.
     * <p>
     * This entry is required if /Version ({@link #getVersion()}) and /AnnotStates ({@link #getAnnotStates()})
     * entries are absent; shall be absent if /Version and /AnnotStates entries are present.
     *
     * @param lastModified a {@link PdfDate} wrapper with the specified date.
     * @return this {@link PdfTrapNetworkAnnotation} instance.
     */
    public PdfTrapNetworkAnnotation setLastModified(PdfDate lastModified) {
        return (PdfTrapNetworkAnnotation) put(PdfName.LastModified, lastModified.getPdfObject());
    }

    /**
     * The date and time when the trap network was most recently modified.
     *
     * @return a {@link PdfString} with date. The format should be a date string as described
<<<<<<< HEAD
     * in ISO-320001 7.9.4, “Dates”. See also {@link PdfDate#decode(String)}.
=======
     *             in ISO-320001 7.9.4, "Dates". See also {@link PdfDate#decode(String)}.
>>>>>>> 2ba74d02
     */
    public PdfString getLastModified() {
        return getPdfObject().getAsString(PdfName.LastModified);
    }

    /**
     * An unordered array of all objects present in the page description at the time the trap networks
     * were generated and that, if changed, could affect the appearance of the page.
     * <p>
     * <p>
     * This entry is required if /AnnotStates ({@link #getAnnotStates()}) is present;
     * shall be absent if /LastModified ({@link #getLastModified()}) is present.
     *
     * @param version an unordered {@link PdfArray} of all objects present in the page description at the time the trap networks
     *                were generated. If present, the array shall include the following objects:
     *                <ul>
<<<<<<< HEAD
     *                <li>all page content streams;</li>
     *                <li>all page resource objects (other than procedure sets);</li>
     *                <li>all resource objects (other than procedure sets) of any form XObjects on the page;</li>
     *                <li>all OPI dictionaries associated with XObjects on the page (see ISO-320001 14.11.7, “Open Prepress Interface (OPI)”)</li>
     *                </ul>
=======
     *                    <li>all page content streams;</li>
     *                    <li>all page resource objects (other than procedure sets);</li>
     *                    <li>all resource objects (other than procedure sets) of any form XObjects on the page;</li>
     *                    <li>all OPI dictionaries associated with XObjects on the page (see ISO-320001 14.11.7, "Open Prepress Interface (OPI)")</li>
     *                 </ul>
>>>>>>> 2ba74d02
     * @return this {@link PdfTrapNetworkAnnotation} instance.
     */
    public PdfTrapNetworkAnnotation setVersion(PdfArray version) {
        return (PdfTrapNetworkAnnotation) put(PdfName.Version, version);
    }

    /**
     * An unordered array of all objects present in the page description at the time the trap networks were generated
     * and that, if changed, could affect the appearance of the page.
     *
     * @return an unordered {@link PdfArray} of all objects present in the page description at the time the trap networks
     * were generated.
     */
    public PdfArray getVersion() {
        return getPdfObject().getAsArray(PdfName.Version);
    }

    /**
     * An array of name objects representing the appearance states (value of the /AS entry {@link PdfAnnotation#getAppearanceState()})
     * for annotations associated with the page. The appearance states shall be listed in the same order as the annotations
     * in the page’s /Annots array. For an annotation with no /AS entry, the corresponding array element
     * should be {@link com.itextpdf.kernel.pdf.PdfNull}.
     * No appearance state shall be included for the trap network annotation itself.
     * <p>
     * <p>
     * Required if /Version ({@link #getVersion()}) is present; shall be absent if /LastModified {@link #getLastModified()} is present.
     *
     * @param annotStates a {@link PdfArray} of name objects representing the appearance states for annotations associated with the page.
     * @return this {@link PdfTrapNetworkAnnotation} instance.
     */
    public PdfTrapNetworkAnnotation setAnnotStates(PdfArray annotStates) {
        return (PdfTrapNetworkAnnotation) put(PdfName.AnnotStates, annotStates);
    }

    /**
     * An array of name objects representing the appearance states for annotations associated with the page.
     * See also {@link #setAnnotStates(PdfArray)}.
     *
     * @return a {@link PdfArray} of name objects representing the appearance states for annotations associated with the page,
     */
    public PdfArray getAnnotStates() {
        return getPdfObject().getAsArray(PdfName.AnnotStates);
    }

    /**
     * An array of font dictionaries representing fonts that were fauxed (replaced by substitute fonts) during the
     * generation of trap networks for the page.
     *
     * @param fauxedFonts a {@link PdfArray} of {@link PdfDictionary} each of which represent font in the document.
     * @return this {@link PdfTrapNetworkAnnotation} instance.
     */
    public PdfTrapNetworkAnnotation setFauxedFonts(PdfArray fauxedFonts) {
        return (PdfTrapNetworkAnnotation) put(PdfName.FontFauxing, fauxedFonts);
    }

    /**
     * A list of font dictionaries representing fonts that were fauxed (replaced by substitute fonts) during the
     * generation of trap networks for the page.
     *
     * @param fauxedFonts a {@link List} of {@link PdfFont} objects.
     * @return this {@link PdfTrapNetworkAnnotation} instance.
     */
    public PdfTrapNetworkAnnotation setFauxedFonts(List<PdfFont> fauxedFonts) {
        PdfArray arr = new PdfArray();
        for (PdfFont f : fauxedFonts)
            arr.add(f.getPdfObject());
        return setFauxedFonts(arr);
    }

    /**
     * An array of font dictionaries representing fonts that were fauxed (replaced by substitute fonts) during the
     * generation of trap networks for the page.
     *
     * @return a {@link PdfArray} of {@link PdfDictionary} each of which represent font in the document.
     */
    public PdfArray getFauxedFonts() {
        return getPdfObject().getAsArray(PdfName.FontFauxing);
    }
}<|MERGE_RESOLUTION|>--- conflicted
+++ resolved
@@ -127,11 +127,7 @@
      * The date and time when the trap network was most recently modified.
      *
      * @return a {@link PdfString} with date. The format should be a date string as described
-<<<<<<< HEAD
-     * in ISO-320001 7.9.4, “Dates”. See also {@link PdfDate#decode(String)}.
-=======
      *             in ISO-320001 7.9.4, "Dates". See also {@link PdfDate#decode(String)}.
->>>>>>> 2ba74d02
      */
     public PdfString getLastModified() {
         return getPdfObject().getAsString(PdfName.LastModified);
@@ -148,19 +144,11 @@
      * @param version an unordered {@link PdfArray} of all objects present in the page description at the time the trap networks
      *                were generated. If present, the array shall include the following objects:
      *                <ul>
-<<<<<<< HEAD
-     *                <li>all page content streams;</li>
-     *                <li>all page resource objects (other than procedure sets);</li>
-     *                <li>all resource objects (other than procedure sets) of any form XObjects on the page;</li>
-     *                <li>all OPI dictionaries associated with XObjects on the page (see ISO-320001 14.11.7, “Open Prepress Interface (OPI)”)</li>
-     *                </ul>
-=======
      *                    <li>all page content streams;</li>
      *                    <li>all page resource objects (other than procedure sets);</li>
      *                    <li>all resource objects (other than procedure sets) of any form XObjects on the page;</li>
      *                    <li>all OPI dictionaries associated with XObjects on the page (see ISO-320001 14.11.7, "Open Prepress Interface (OPI)")</li>
      *                 </ul>
->>>>>>> 2ba74d02
      * @return this {@link PdfTrapNetworkAnnotation} instance.
      */
     public PdfTrapNetworkAnnotation setVersion(PdfArray version) {
