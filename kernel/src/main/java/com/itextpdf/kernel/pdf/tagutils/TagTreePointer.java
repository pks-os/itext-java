/*

    This file is part of the iText (R) project.
    Copyright (c) 1998-2017 iText Group NV
    Authors: Bruno Lowagie, Paulo Soares, et al.

    This program is free software; you can redistribute it and/or modify
    it under the terms of the GNU Affero General Public License version 3
    as published by the Free Software Foundation with the addition of the
    following permission added to Section 15 as permitted in Section 7(a):
    FOR ANY PART OF THE COVERED WORK IN WHICH THE COPYRIGHT IS OWNED BY
    ITEXT GROUP. ITEXT GROUP DISCLAIMS THE WARRANTY OF NON INFRINGEMENT
    OF THIRD PARTY RIGHTS

    This program is distributed in the hope that it will be useful, but
    WITHOUT ANY WARRANTY; without even the implied warranty of MERCHANTABILITY
    or FITNESS FOR A PARTICULAR PURPOSE.
    See the GNU Affero General Public License for more details.
    You should have received a copy of the GNU Affero General Public License
    along with this program; if not, see http://www.gnu.org/licenses or write to
    the Free Software Foundation, Inc., 51 Franklin Street, Fifth Floor,
    Boston, MA, 02110-1301 USA, or download the license from the following URL:
    http://itextpdf.com/terms-of-use/

    The interactive user interfaces in modified source and object code versions
    of this program must display Appropriate Legal Notices, as required under
    Section 5 of the GNU Affero General Public License.

    In accordance with Section 7(b) of the GNU Affero General Public License,
    a covered work must retain the producer line in every PDF that is created
    or manipulated using iText.

    You can be released from the requirements of the license by purchasing
    a commercial license. Buying such a license is mandatory as soon as you
    develop commercial activities involving the iText software without
    disclosing the source code of your own applications.
    These activities include: offering paid services to customers as an ASP,
    serving PDFs on the fly in a web application, shipping iText with a closed
    source product.

    For more information, please contact iText Software Corp. at this
    address: sales@itextpdf.com
 */
package com.itextpdf.kernel.pdf.tagutils;

import com.itextpdf.io.LogMessageConstant;
import com.itextpdf.kernel.PdfException;
import com.itextpdf.kernel.pdf.PdfDictionary;
import com.itextpdf.kernel.pdf.PdfDocument;
import com.itextpdf.kernel.pdf.PdfIndirectReference;
import com.itextpdf.kernel.pdf.PdfName;
import com.itextpdf.kernel.pdf.PdfNumber;
import com.itextpdf.kernel.pdf.PdfObject;
import com.itextpdf.kernel.pdf.PdfPage;
import com.itextpdf.kernel.pdf.PdfStream;
import com.itextpdf.kernel.pdf.annot.PdfAnnotation;
import com.itextpdf.kernel.pdf.canvas.PdfCanvas;
import com.itextpdf.kernel.pdf.tagging.IPdfStructElem;
import com.itextpdf.kernel.pdf.tagging.PdfMcr;
import com.itextpdf.kernel.pdf.tagging.PdfMcrDictionary;
import com.itextpdf.kernel.pdf.tagging.PdfMcrNumber;
import com.itextpdf.kernel.pdf.tagging.PdfNamespace;
import com.itextpdf.kernel.pdf.tagging.PdfObjRef;
import com.itextpdf.kernel.pdf.tagging.PdfStructElem;
import com.itextpdf.kernel.pdf.tagging.PdfStructTreeRoot;
import org.slf4j.Logger;
import org.slf4j.LoggerFactory;

import java.io.IOException;
import java.io.NotSerializableException;
import java.io.ObjectInputStream;
import java.io.ObjectOutputStream;
import java.io.Serializable;
import java.util.ArrayList;
import java.util.List;

/**
 * {@link TagTreePointer} class is used to modify the document's tag tree. At any given moment, instance of this class
 * 'points' at the specific position in the tree (at the specific tag), however every instance can be freely moved around
 * the tree primarily using {@link #moveToKid} and {@link #moveToParent()} methods. For the current tag you can add new tags,
 * modify it's role and properties, etc. Also, using instance of this class, you can change tag position in the tag structure,
 * you can flush current tag or remove it.
 * <br/><br/>
 * <p>
 * There could be any number of the instances of this class, simultaneously pointing to different (or the same) parts of
 * the tag structure. Because of this, you can for example remove the tag at which another instance is currently pointing.
 * In this case, this another instance becomes invalid, and invocation of any method on it will result in exception. To make
 * given instance valid again, use {@link #moveToRoot()} method.
 */
public class TagTreePointer implements Serializable {

    private static final long serialVersionUID = 3774218733446157411L;

    private TagStructureContext tagStructureContext;
    private PdfStructElem currentStructElem;
    private PdfPage currentPage;
    private PdfStream contentStream;

    private PdfNamespace currentNamespace;

    // '-1' value of this field means that next new kid will be the last element in the kids array
    private int nextNewKidIndex = -1;

    /**
     * Creates {@code TagTreePointer} instance. After creation {@code TagTreePointer} points at the root tag.
     * <p>
     * The {@link PdfNamespace} for the new tags, which don't explicitly define namespace by the means of
     * {@link AccessibilityProperties#setNamespace(PdfNamespace)}, is set to the value returned by
     * {@link TagStructureContext#getDocumentDefaultNamespace()} on {@link TagTreePointer} creation.
     * See also {@link TagTreePointer#setNamespaceForNewTags(PdfNamespace)}.
     * </p>
     * @param document the document, at which tag structure this instance will point.
     */
    public TagTreePointer(PdfDocument document) {
        tagStructureContext = document.getTagStructureContext();
        setCurrentStructElem(tagStructureContext.getRootTag());
        setNamespaceForNewTags(tagStructureContext.getDocumentDefaultNamespace());
    }

    /**
     * A copy constructor.
     *
     * @param tagPointer the {@code TagTreePointer} from which current position and page are copied.
     */
    public TagTreePointer(TagTreePointer tagPointer) {
        this.tagStructureContext = tagPointer.tagStructureContext;
        setCurrentStructElem(tagPointer.getCurrentStructElem());
        this.currentPage = tagPointer.currentPage;
        this.contentStream = tagPointer.contentStream;
        this.currentNamespace = tagPointer.currentNamespace;
    }

    TagTreePointer(PdfStructElem structElem, PdfDocument document) {
        tagStructureContext = document.getTagStructureContext();
        setCurrentStructElem(structElem);
    }

    /**
     * Sets a page which content will be tagged with this instance of {@code TagTreePointer}.
     * To tag page content:
     * <ol>
     * <li>Set pointer position to the tag which will be the parent of the page content item;</li>
     * <li>Call {@link #getTagReference()} to obtain the reference to the current tag;</li>
     * <li>Pass {@link TagReference} to the {@link PdfCanvas#openTag(TagReference)} method of the page's {@link PdfCanvas} to start marked content item;</li>
     * <li>Draw content on {@code PdfCanvas};</li>
     * <li>Use {@link PdfCanvas#closeTag()} to finish marked content item.</li>
     * </ol>
     *
     * @param page the page which content will be tagged with this instance of {@code TagTreePointer}.
     * @return this {@link TagTreePointer} instance.
     */
    public TagTreePointer setPageForTagging(PdfPage page) {
        if (page.isFlushed()) {
            throw new PdfException(PdfException.PageAlreadyFlushed);
        }
        this.currentPage = page;

        return this;
    }

    /**
     * @return a page which content will be tagged with this instance of {@code TagTreePointer}.
     */
    public PdfPage getCurrentPage() {
        return currentPage;
    }

    /**
     * Sometimes, tags are desired to be connected with the content that resides not in the page's content stream,
     * but rather in the some appearance stream or in the form xObject stream. In that case, to have a valid tag structure,
     * one shall set not only the page, on which the content will be rendered, but also the content stream in which
     * the tagged content will reside.
     * <br><br>
     * NOTE: It's important to set a {@code null} for this value, when tagging of this stream content is finished.
     *
     * @param contentStream the content stream which content will be tagged with this instance of {@code TagTreePointer}
     *                      or {@code null} if content stream tagging is finished.
     */
    public TagTreePointer setContentStreamForTagging(PdfStream contentStream) {
        this.contentStream = contentStream;
        return this;
    }

    /**
     * @return the content stream which content will be tagged with this instance of {@code TagTreePointer}.
     */
    public PdfStream getCurrentContentStream() {
        return contentStream;
    }

    /**
     * @return the {@link TagStructureContext} associated with the document to which this pointer belongs.
     */
    public TagStructureContext getContext() {
        return tagStructureContext;
    }

    /**
     * @return the document, at which tag structure this instance points.
     */
    public PdfDocument getDocument() {
        return tagStructureContext.getDocument();
    }

    /**
     * Sets a {@link PdfNamespace} which will be set to every new tag created by this {@link TagTreePointer} instance
     * if this tag doesn't explicitly define namespace by the means of {@link AccessibilityProperties#setNamespace(PdfNamespace)}.
     * <p>This value has meaning only for the PDF documents of version <b>2.0 and higher</b>.</p>
     * <p>It's highly recommended to acquire {@link PdfNamespace} class instances via {@link TagStructureContext#fetchNamespace(String)}.</p>
     * @param namespace a {@link PdfNamespace} to be set for the new tags created. If set to null - new tags will have
     *                  a namespace set only if it is defined in the corresponding {@link IAccessibleElement}.
     * @return this {@link TagTreePointer} instance.
     * @see TagStructureContext#fetchNamespace(String)
     */
    public TagTreePointer setNamespaceForNewTags(PdfNamespace namespace) {
        this.currentNamespace = namespace;
        return this;
    }

    /**
     * Gets a {@link PdfNamespace} which will be set to every new tag created by this {@link TagTreePointer} instance.
     * @return a {@link PdfNamespace} which is to be set for the new tags created, or null if one is not defined.
     * @see TagTreePointer#setNamespaceForNewTags(PdfNamespace)
     */
    public PdfNamespace getNamespaceForNewTags() {
        return this.currentNamespace;
    }

    /**
     * Adds a new tag with given role to the tag structure.
     * This method call moves this {@code TagTreePointer} to the added kid.
     *
     * @param role role of the new tag.
     * @return this {@link TagTreePointer} instance.
     */
    public TagTreePointer addTag(PdfName role) {
        addTag(-1, role);
        return this;
    }

    /**
     * Adds a new tag with given role to the tag structure.
     * This method call moves this {@code TagTreePointer} to the added kid.
     * <br/>
     * This call is equivalent of calling sequentially {@link #setNextNewKidIndex(int)} and {@link #addTag(PdfName)}.
     *
     * @param index zero-based index in kids array of parent tag at which new tag will be added.
     * @param role  role of the new tag.
     * @return this {@link TagTreePointer} instance.
     */
    public TagTreePointer addTag(int index, PdfName role) {
        tagStructureContext.throwExceptionIfRoleIsInvalid(role, currentNamespace);
        setNextNewKidIndex(index);
        setCurrentStructElem(addNewKid(role));
        return this;
    }

    /**
     * Adds a new tag to the tag structure.
     * This method call moves this {@code TagTreePointer} to the added kid.
     * <br/>
     * New tag will have a role and attributes defined by the given IAccessibleElement.
     *
     * @param element accessible element which represents a new tag.
     * @return this {@link TagTreePointer} instance.
     */
    public TagTreePointer addTag(IAccessibleElement element) {
        addTag(-1, element);
        return this;
    }

    /**
     * <p>NOTE: this method has been deprecated, use {@link WaitingTagsManager} class functionality instead
     * (can be obtained via {@link TagStructureContext#getWaitingTagsManager()}).</p>
     *
     * Adds a new tag to the tag structure.
     * This method call moves this {@code TagTreePointer} to the added kid.
     * <br/>
     * New tag will have a role and attributes defined by the given IAccessibleElement.
     * <br><br>
     * If <i>keepWaiting</i> is true then a newly created tag will retain the connection with given
     * accessible element. See {@link TagTreePointer#moveToTag} for more explanations about tag connections concept.
     * <br/><br/>
     * If the same accessible element is connected to the tag and is added twice to the same parent -
     * this {@code TagTreePointer} instance would move to connected kid instead of creating tag twice.
     * But if it is added to some other parent, then connection will be removed.
     *
     * @param element            accessible element which represents a new tag.
     * @param keepWaiting defines if to retain the connection between accessible element and the tag.
     * @return this {@link TagTreePointer} instance.
     * @deprecated Will be removed in iText 7.1. Use {@link WaitingTagsManager}
     * and {@link TagStructureContext#getWaitingTagsManager()} instead.
     */
    @Deprecated
    public TagTreePointer addTag(IAccessibleElement element, boolean keepWaiting) {
        addTag(-1, element, keepWaiting);
        return this;
    }

    /**
     * Adds a new tag to the tag structure.
     * This method call moves this {@code TagTreePointer} to the added kid.
     * <br/>
     * New tag will have a role and attributes defined by the given IAccessibleElement.
     * This call is equivalent of calling sequentially {@link #setNextNewKidIndex(int)} and {@link #addTag(IAccessibleElement)}.
     *
     * @param index   zero-based index in kids array of parent tag at which new tag will be added.
     * @param element accessible element which represents a new tag.
     * @return this {@link TagTreePointer} instance.
     */
    public TagTreePointer addTag(int index, IAccessibleElement element) {
        tagStructureContext.throwExceptionIfRoleIsInvalid(element, currentNamespace);
        setNextNewKidIndex(index);
        setCurrentStructElem(addNewKid(element));
        return this;
    }

    /**
     * <p>NOTE: this method has been deprecated, use {@link WaitingTagsManager} class functionality instead
     * (can be obtained via {@link TagStructureContext#getWaitingTagsManager()}).</p>
     *
     * Adds a new tag to the tag structure.
     * This method call moves this {@code TagTreePointer} to the added kid.
     * <br/>
     * New tag will have a role and attributes defined by the given IAccessibleElement.
     * <br><br>
<<<<<<< HEAD
     * If {@param keepWaiting} is true then a newly created tag will retain the connection with given
=======
     * If {@code keepConnectedToTag} is true then a newly created tag will retain the connection with given
>>>>>>> 66f95dd4
     * accessible element. See {@link TagTreePointer#moveToTag} for more explanations about tag connections concept.
     * <br/><br/>
     * If the same accessible element is connected to the tag and is added twice to the same parent -
     * this {@code TagTreePointer} instance would move to connected kid instead of creating tag twice.
     * But if it is added to some other parent, then connection will be removed.
     * <p>
     * <br/><br/>
     * This call is equivalent of calling sequentially {@link #setNextNewKidIndex(int)} and {@link #addTag(IAccessibleElement)}.
     *
     * @param index              zero-based index in kids array of parent tag at which new tag will be added.
     * @param element            accessible element which represents a new tag.
     * @param keepWaiting defines if to retain the connection between accessible element and the tag.
     * @return this {@link TagTreePointer} instance.
     * @deprecated Will be removed in iText 7.1. Use {@link WaitingTagsManager}
     * and {@link TagStructureContext#getWaitingTagsManager()} instead.
     */
    @Deprecated
    public TagTreePointer addTag(int index, IAccessibleElement element, boolean keepWaiting) {
        WaitingTagsManager waitingTagsManager = tagStructureContext.getWaitingTagsManager();
        if (waitingTagsManager.getStructForObj(element) == null) {
            addTag(index, element);
            if (keepWaiting) {
                waitingTagsManager.saveAssociatedObjectForWaitingTag(element, getCurrentStructElem());
            }
        } else {
            PdfStructElem waitingStruct = waitingTagsManager.getStructForObj(element);
            if (waitingStruct.getParent() != null && getCurrentStructElem().getPdfObject() == ((PdfStructElem) waitingStruct.getParent()).getPdfObject()) {
                setCurrentStructElem(waitingStruct);
            } else {
                waitingTagsManager.removeWaitingState(element);
                addTag(index, element);
                if (keepWaiting) {
                    waitingTagsManager.saveAssociatedObjectForWaitingTag(element, getCurrentStructElem());
                }
            }
        }

        return this;
    }

    /**
     * Adds a new content item for the given {@code PdfAnnotation} under the current tag.
     * <br/><br/>
     * By default, when annotation is added to the page it is automatically tagged with auto tagging pointer
     * (see {@link TagStructureContext#getAutoTaggingPointer()}). If you want to add annotation tag manually, be sure to use
     * {@link PdfPage#addAnnotation(int, PdfAnnotation, boolean)} method with <i>false</i> for boolean flag.
     *
     * @param annotation {@code PdfAnnotation} to be tagged.
     * @return this {@link TagTreePointer} instance.
     */
    public TagTreePointer addAnnotationTag(PdfAnnotation annotation) {
        throwExceptionIfCurrentPageIsNotInited();

        PdfObjRef kid = new PdfObjRef(annotation, getCurrentStructElem(), getDocument().getNextStructParentIndex());
        if (!ensureElementPageEqualsKidPage(getCurrentStructElem(), currentPage.getPdfObject())) {
            ((PdfDictionary) kid.getPdfObject()).put(PdfName.Pg, currentPage.getPdfObject());
        }
        addNewKid(kid);
        return this;
    }

    /**
     * Sets index of the next added to the current tag kid, which could be another tag or content item.
     * By default, new tag is added at the end of the parent kids array. This property affects only the next added tag,
     * all tags added after will be added with the default behaviour.
     * <br/><br/>
     * This method could be used with any overload of {@link #addTag(PdfName)} method,
     * with {@link #relocateKid(int, TagTreePointer)} and {@link #addAnnotationTag(PdfAnnotation)}.
     * <br/>
     * Keep in mind, that this method set property to the {@code TagTreePointer} and not to the tag itself, which means
     * that if you would move the pointer, this property would be applied to the new current tag.
     *
     * @param nextNewKidIndex index of the next added kid.
     * @return this {@link TagTreePointer} instance.
     */
    public TagTreePointer setNextNewKidIndex(int nextNewKidIndex) {
        if (nextNewKidIndex > -1) {
            this.nextNewKidIndex = nextNewKidIndex;
        }
        return this;
    }

    /**
     * <p>NOTE: this method has been deprecated, use {@link WaitingTagsManager} class functionality instead
     * (can be obtained via {@link TagStructureContext#getWaitingTagsManager()}).</p>
     *
     * Checks if given {@code IAccessibleElement} is connected to some tag.
     * See {@link TagTreePointer#moveToTag} for more explanations about tag connections concept.
     *
     * @param element element to check if it has a connected tag.
     * @return true, if there is a tag which retains the connection to the given accessible element.
     * @deprecated Will be removed in iText 7.1. Use {@link WaitingTagsManager}
     * and {@link TagStructureContext#getWaitingTagsManager()} instead.
     */
    @Deprecated
    public boolean isElementConnectedToTag(IAccessibleElement element) {
        return tagStructureContext.getWaitingTagsManager().getStructForObj(element) != null;
    }

    /**
     * <p>NOTE: this method has been deprecated, use {@link WaitingTagsManager} class functionality instead
     * (can be obtained via {@link TagStructureContext#getWaitingTagsManager()}).</p>
     *
     * Destroys the connection between the given accessible element and the tag to which this element is connected to.
     * See {@link TagTreePointer#moveToTag} for more explanations about tag connections concept.
     *
     * @param element {@code IAccessibleElement} which connection to the tag (if there is one) will be removed.
     * @return this {@link TagStructureContext} instance.
     * @deprecated Will be removed in iText 7.1. Use {@link WaitingTagsManager}
     * and {@link TagStructureContext#getWaitingTagsManager()} instead.
     */
    @Deprecated
    public TagStructureContext removeElementConnectionToTag(IAccessibleElement element) {
        tagStructureContext.getWaitingTagsManager().removeWaitingState(element);
        return tagStructureContext;
    }

    /**
     * Removes the current tag. If it has kids, they will become kids of the current tag parent.
     * This method call moves this {@code TagTreePointer} to the current tag parent.
     * <br/><br/>
     * You cannot remove root tag, and also you cannot remove the tag if it's parent is already flushed;
     * in this two cases an exception will be thrown.
     *
     * @return this {@link TagStructureContext} instance.
     */
    public TagTreePointer removeTag() {
        PdfStructElem currentStructElem = getCurrentStructElem();
        IPdfStructElem parentElem = currentStructElem.getParent();
        if (parentElem instanceof PdfStructTreeRoot) {
            throw new PdfException(PdfException.CannotRemoveDocumentRootTag);
        }

        List<IPdfStructElem> kids = currentStructElem.getKids();
        PdfStructElem parent = (PdfStructElem) parentElem;

        if (parent.isFlushed()) {
            throw new PdfException(PdfException.CannotRemoveTagBecauseItsParentIsFlushed);
        }

        // remove waiting tag state if tag is removed
        Object objForStructDict = tagStructureContext.getWaitingTagsManager().getObjForStructDict(currentStructElem.getPdfObject());
        tagStructureContext.getWaitingTagsManager().removeWaitingState(objForStructDict);

        int removedKidIndex = parent.removeKid(currentStructElem);

        PdfIndirectReference indRef = currentStructElem.getPdfObject().getIndirectReference();
        if (indRef != null) {
            // TODO how about possible references to structure element from refs or structure destination for instance?
            indRef.setFree();
        }

        for (IPdfStructElem kid : kids) {
            if (kid instanceof PdfStructElem) {
                parent.addKid(removedKidIndex++, (PdfStructElem) kid);
            } else {
                PdfMcr mcr = prepareMcrForMovingToNewParent((PdfMcr) kid, parent);
                parent.addKid(removedKidIndex++, mcr);
            }
        }
        currentStructElem.getPdfObject().clear();
        setCurrentStructElem(parent);
        return this;
    }

    /**
     * Moves kid of the current tag to the tag at which given {@code TagTreePointer} points.
     * This method doesn't change pointerToNewParent position.
     *
     * @param kidIndex           zero-based index of the current tag's kid to be relocated.
     * @param pointerToNewParent the {@code TagTreePointer} which is positioned at the tag which will become kid's new parent.
     * @return this {@link TagStructureContext} instance.
     */
    public TagTreePointer relocateKid(int kidIndex, TagTreePointer pointerToNewParent) {
        if (getDocument() != pointerToNewParent.getDocument()) {
            throw new PdfException(PdfException.TagCannotBeMovedToTheAnotherDocumentsTagStructure);
        }

        IPdfStructElem removedKid = getCurrentStructElem().removeKid(kidIndex);
        if (removedKid instanceof PdfStructElem) {
            pointerToNewParent.addNewKid((PdfStructElem) removedKid);
        } else if (removedKid instanceof PdfMcr) {
            PdfMcr mcrKid = prepareMcrForMovingToNewParent((PdfMcr) removedKid, pointerToNewParent.getCurrentStructElem());
            pointerToNewParent.addNewKid(mcrKid);
        }

        return this;
    }

    /**
     * Creates a reference to the current tag, which could be used to associate a content on the PdfCanvas with current tag.
     * See {@link PdfCanvas#openTag(TagReference)} and {@link #setPageForTagging(PdfPage)}.
     *
     * @return the reference to the current tag.
     */
    public TagReference getTagReference() {
        return getTagReference(-1);
    }

    /**
     * Creates a reference to the current tag, which could be used to associate a content on the PdfCanvas with current tag.
     * See {@link PdfCanvas#openTag(TagReference)} and {@link #setPageForTagging(PdfPage)}.
     *
     * @param index zero-based index in kids array of tag. These indexes define the logical order of the content on the page.
     * @return the reference to the current tag.
     */
    public TagReference getTagReference(int index) {
        return new TagReference(getCurrentElemEnsureIndirect(), this, index);
    }

    /**
     * Moves this {@code TagTreePointer} instance to the document root tag.
     *
     * @return this {@link TagStructureContext} instance.
     */
    public TagTreePointer moveToRoot() {
        setCurrentStructElem(tagStructureContext.getRootTag());
        return this;
    }

    /**
     * Moves this {@code TagTreePointer} instance to the parent of the current tag.
     *
     * @return this {@link TagStructureContext} instance.
     */
    public TagTreePointer moveToParent() {
        if (getCurrentStructElem().getPdfObject() == tagStructureContext.getRootTag().getPdfObject()) {
            throw new PdfException(PdfException.CannotMoveToParentCurrentElementIsRoot);
        }

        PdfStructElem parent = (PdfStructElem) getCurrentStructElem().getParent();
        if (parent.isFlushed()) {
            Logger logger = LoggerFactory.getLogger(TagTreePointer.class);
            logger.warn(LogMessageConstant.ATTEMPT_TO_MOVE_TO_FLUSHED_PARENT);

            moveToRoot();
        } else {
            setCurrentStructElem((PdfStructElem) parent);
        }
        return this;
    }

    /**
     * Moves this {@code TagTreePointer} instance to the kid of the current tag.
     *
     * @param kidIndex zero-based index of the current tag kid to which pointer will be moved.
     * @return this {@link TagStructureContext} instance.
     */
    public TagTreePointer moveToKid(int kidIndex) {
        IPdfStructElem kid = getCurrentStructElem().getKids().get(kidIndex);
        if (kid instanceof PdfStructElem) {
            setCurrentStructElem((PdfStructElem) kid);
        } else if (kid instanceof PdfMcr) {
            throw new PdfException(PdfException.CannotMoveToMarkedContentReference);
        } else {
            throw new PdfException(PdfException.CannotMoveToFlushedKid);
        }
        return this;
    }

    /**
     * Moves this {@code TagTreePointer} instance to the kid of the current tag.
     *
     * @param role role of the current tag kid to which pointer will be moved.
     *             If there is several kids with this role, pointer will be moved to the first kid with such role.
     * @return this {@link TagStructureContext} instance.
     */
    public TagTreePointer moveToKid(PdfName role) {
        moveToKid(0, role);
        return this;
    }

    /**
     * Moves this {@code TagTreePointer} instance to the kid of the current tag.
     *
     * @param n    if there is several kids with the given role, pointer will be moved to the kid
     *             which has zero-based index n if you count only the kids with given role.
     * @param role role of the current tag kid to which pointer will be moved.
     * @return this {@link TagStructureContext} instance.
     */
    public TagTreePointer moveToKid(int n, PdfName role) {
        if (PdfName.MCR.equals(role)) {
            throw new PdfException(PdfException.CannotMoveToMarkedContentReference);
        }
        List<IPdfStructElem> kids = getCurrentStructElem().getKids();

        int k = 0;
        for (int i = 0; i < kids.size(); ++i) {
            if (kids.get(i) == null) continue;
            if (kids.get(i).getRole().equals(role) && !(kids.get(i) instanceof PdfMcr) && k++ == n) {
                moveToKid(i);
                return this;
            }
        }

        throw new PdfException(PdfException.NoKidWithSuchRole);
    }

    /**
     * <p>NOTE: this method has been deprecated, use {@link WaitingTagsManager} class functionality instead
     * (can be obtained via {@link TagStructureContext#getWaitingTagsManager()}).</p>
     *
     * Moves this {@code TagTreePointer} instance to a tag, which is connected with the given accessible element.
     * <p>
     * <br/><br/>
     * The connection between the tag and the accessible element instance is used as a sign that tag is not yet finished
     * and therefore should not be flushed or removed if page tags are flushed or removed. Also, any {@code TagTreePointer}
     * could be immediately moved to the tag with connection via it's connected element by using this method.
     * <br/>
     * For any existing not connected tag the connection could be created using {@link #getConnectedElement(boolean)}
     * with <i>true</i> as parameter.
     *
     * @param element an element which has a connection with some tag.
     * @return this {@link TagStructureContext} instance.
     * @deprecated Will be removed in iText 7.1. Use {@link WaitingTagsManager}
     * and {@link TagStructureContext#getWaitingTagsManager()} instead.
     */
    @Deprecated
    public TagTreePointer moveToTag(IAccessibleElement element) {
        tagStructureContext.moveTagPointerToTag(element, this);
        return this;
    }

    /**
     * Gets current element kids roles.
     * If certain kid is already flushed, at its position there will be a {@code null}.
     * If kid is content item, at its position there will be "MCR" (Marked Content Reference).
     *
     * @return current element kids roles
     */
    public List<PdfName> getKidsRoles() {
        List<PdfName> roles = new ArrayList<>();
        List<IPdfStructElem> kids = getCurrentStructElem().getKids();
        for (IPdfStructElem kid : kids) {
            if (kid == null) {
                roles.add(null);
            } else if (kid instanceof PdfStructElem) {
                roles.add(kid.getRole());
            } else {
                roles.add(PdfName.MCR);
            }
        }
        return roles;
    }

    /**
     * Flushes current tag and all it's descenders.
     * This method call moves this {@code TagTreePointer} to the current tag parent.
     * <p>
     * If some of the descender tags of the current tag have waiting state (see {@link WaitingTagsManager}),
     * then these tags are considered as not yet finished ones, and they won't be flushed immediately,
     * but they will be flushed, when waiting state is removed.
     * </p>
     *
     * @return this {@link TagStructureContext} instance.
     */
    public TagTreePointer flushTag() {
        if (getCurrentStructElem().getPdfObject() == tagStructureContext.getRootTag().getPdfObject()) {
            throw new PdfException(PdfException.CannotFlushDocumentRootTagBeforeDocumentIsClosed);
        }
        IPdfStructElem parent = tagStructureContext.getWaitingTagsManager().flushTag(getCurrentStructElem());
        if (parent != null) { // parent is not flushed
            setCurrentStructElem((PdfStructElem) parent);
        } else {
            setCurrentStructElem(tagStructureContext.getRootTag());
        }
        return this;
    }

    /**
     * <p>NOTE: this method has been deprecated, use {@link WaitingTagsManager} class functionality instead
     * (can be obtained via {@link TagStructureContext#getWaitingTagsManager()}).</p>
     *
     * Gets connected accessible element for the current tag. If tag is not connected to element, behaviour is defined
     * by the createIfNotExist flag.
     * See {@link TagTreePointer#moveToTag} for more explanations about tag connections concept.
     *
     * @param createIfNotExist if <i>true</i>, creates an {@code IAccessibleElement} and connects it to the tag.
     * @return connected {@code IAccessibleElement} if there is one (or if it is created), otherwise null.
     * @deprecated Will be removed in iText 7.1. Use {@link WaitingTagsManager}
     * and {@link TagStructureContext#getWaitingTagsManager()} instead.
     */
    @Deprecated
    public IAccessibleElement getConnectedElement(boolean createIfNotExist) {
        Object associatedObject = tagStructureContext.getWaitingTagsManager().getAssociatedObject(this);
        if (associatedObject == null && createIfNotExist) {
            associatedObject = new DummyAccessibleElement(getRole(), getProperties());
            tagStructureContext.getWaitingTagsManager().saveAssociatedObjectForWaitingTag(associatedObject, getCurrentStructElem());
        }
        if (associatedObject instanceof IAccessibleElement) {
            return (IAccessibleElement) associatedObject;
        } else {
            if (associatedObject != null) {
                Logger logger = LoggerFactory.getLogger(TagTreePointer.class);
                // using inline string literal, because this code shall be removed in iText 7.1
                logger.warn("Object associated with the current tag is not IAccessibleElement. " +
                        "This means that new API was used to create such connection and it's recommended to use it (See TagStructureContext#getWaitingTagsManager()).");
            }
            return null;
        }
    }

    /**
     * Gets accessibility properties of the current tag.
     *
     * @return accessibility properties of the current tag.
     */
    public AccessibilityProperties getProperties() {
        return new BackedAccessibleProperties(this);
    }

    /**
     * Gets current tag role.
     *
     * @return current tag role.
     */
    public PdfName getRole() {
        return getCurrentStructElem().getRole();
    }

    /**
     * Sets new role to the current tag.
     *
     * @param role new role to be set.
     * @return this {@link TagStructureContext} instance.
     */
    public TagTreePointer setRole(PdfName role) {
        getCurrentStructElem().setRole(role);
        return this;
    }

    int createNextMcidForStructElem(PdfStructElem elem, int index) {
        throwExceptionIfCurrentPageIsNotInited();

        PdfMcr mcr;
        if (!markedContentNotInPageStream() && ensureElementPageEqualsKidPage(elem, currentPage.getPdfObject())) {
            mcr = new PdfMcrNumber(currentPage, elem);
        } else {
            mcr = new PdfMcrDictionary(currentPage, elem);
            if (markedContentNotInPageStream()) {
                ((PdfDictionary) mcr.getPdfObject()).put(PdfName.Stm, contentStream);
            }
        }
        elem.addKid(index, mcr);
        return mcr.getMcid();
    }

    TagTreePointer setCurrentStructElem(PdfStructElem structElem) {
        if (structElem.getParent() == null) {
            throw new PdfException(PdfException.StructureElementShallContainParentObject);
        }

        currentStructElem = structElem;
        return this;
    }

    PdfStructElem getCurrentStructElem() {
        if (currentStructElem.isFlushed()) {
            throw new PdfException(PdfException.TagTreePointerIsInInvalidStateItPointsAtFlushedElementUseMoveToRoot);
        }

        if (currentStructElem.getParent() == null) { // is removed
            throw new PdfException(PdfException.TagTreePointerIsInInvalidStateItPointsAtRemovedElementUseMoveToRoot);
        }

        return currentStructElem;
    }

    private int getNextNewKidPosition() {
        int nextPos = nextNewKidIndex;
        nextNewKidIndex = -1;
        return nextPos;
    }

    private PdfStructElem addNewKid(PdfName role) {
        PdfStructElem kid = new PdfStructElem(getDocument(), role);
        processKidNamespace(kid);
        return addNewKid(kid);
    }

    private PdfStructElem addNewKid(IAccessibleElement element) {
        PdfStructElem kid = new PdfStructElem(getDocument(), element.getRole());
        if (element.getAccessibilityProperties() != null) {
            element.getAccessibilityProperties().setToStructElem(kid);
        }
        processKidNamespace(kid);
        return addNewKid(kid);
    }

    private void processKidNamespace(PdfStructElem kid) {
        PdfNamespace kidNamespace = kid.getNamespace();
        if (currentNamespace != null && kidNamespace == null) {
            kid.setNamespace(currentNamespace);
            kidNamespace = currentNamespace;
        }
        tagStructureContext.ensureNamespaceRegistered(kidNamespace);
    }

    private PdfStructElem addNewKid(PdfStructElem kid) {
        return getCurrentElemEnsureIndirect().addKid(getNextNewKidPosition(), kid);
    }

    private PdfMcr addNewKid(PdfMcr kid) {
        return getCurrentElemEnsureIndirect().addKid(getNextNewKidPosition(), kid);
    }

    private PdfStructElem getCurrentElemEnsureIndirect() {
        PdfStructElem currentStructElem = getCurrentStructElem();
        if (currentStructElem.getPdfObject().getIndirectReference() == null) {
            currentStructElem.makeIndirect(getDocument());
        }
        return currentStructElem;
    }

    private PdfMcr prepareMcrForMovingToNewParent(PdfMcr mcrKid, PdfStructElem newParent) {
        PdfObject mcrObject = mcrKid.getPdfObject();
        PdfDictionary mcrPage = mcrKid.getPageObject();

        PdfDictionary mcrDict = null;
        if (!mcrObject.isNumber()) {
            mcrDict = (PdfDictionary) mcrObject;
        }
        if (mcrDict == null || !mcrDict.containsKey(PdfName.Pg)) {
            if (!ensureElementPageEqualsKidPage(newParent, mcrPage)) {
                if (mcrDict == null) {
                    mcrDict = new PdfDictionary();
                    mcrDict.put(PdfName.Type, PdfName.MCR);
                    mcrDict.put(PdfName.MCID, mcrKid.getPdfObject());
                }
                mcrDict.put(PdfName.Pg, mcrPage);
            }
        }

        if (mcrDict != null) {
            if (PdfName.MCR.equals(mcrDict.get(PdfName.Type))) {
                mcrKid = new PdfMcrDictionary(mcrDict, newParent);
            } else if (PdfName.OBJR.equals(mcrDict.get(PdfName.Type))) {
                mcrKid = new PdfObjRef(mcrDict, newParent);
            }
        } else {
            mcrKid = new PdfMcrNumber((PdfNumber) mcrObject, newParent);
        }

        return mcrKid;
    }

    private boolean ensureElementPageEqualsKidPage(PdfStructElem elem, PdfDictionary kidPage) {
        PdfObject pageObject = elem.getPdfObject().get(PdfName.Pg);
        if (pageObject == null) {
            pageObject = kidPage;
            elem.getPdfObject().put(PdfName.Pg, kidPage);
            elem.setModified();
        }

        return kidPage.equals(pageObject);
    }

    private boolean markedContentNotInPageStream() {
        return contentStream != null;
    }

    private void throwExceptionIfCurrentPageIsNotInited() {
        if (currentPage == null) {
            throw new PdfException(PdfException.PageIsNotSetForThePdfTagStructure);
        }
    }

    private void writeObject(ObjectOutputStream out) throws IOException {
        throw new NotSerializableException(getClass().toString());
    }

    private void readObject(ObjectInputStream in) throws IOException, ClassNotFoundException {
        throw new NotSerializableException(getClass().toString());
    }
}<|MERGE_RESOLUTION|>--- conflicted
+++ resolved
@@ -324,11 +324,7 @@
      * <br/>
      * New tag will have a role and attributes defined by the given IAccessibleElement.
      * <br><br>
-<<<<<<< HEAD
-     * If {@param keepWaiting} is true then a newly created tag will retain the connection with given
-=======
-     * If {@code keepConnectedToTag} is true then a newly created tag will retain the connection with given
->>>>>>> 66f95dd4
+     * If {@code keepWaiting} is true then a newly created tag will retain the connection with given
      * accessible element. See {@link TagTreePointer#moveToTag} for more explanations about tag connections concept.
      * <br/><br/>
      * If the same accessible element is connected to the tag and is added twice to the same parent -
