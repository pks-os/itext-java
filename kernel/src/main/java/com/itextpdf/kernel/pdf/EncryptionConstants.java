/*

    This file is part of the iText (R) project.
    Copyright (c) 1998-2017 iText Group NV
    Authors: Bruno Lowagie, Paulo Soares, et al.

    This program is free software; you can redistribute it and/or modify
    it under the terms of the GNU Affero General Public License version 3
    as published by the Free Software Foundation with the addition of the
    following permission added to Section 15 as permitted in Section 7(a):
    FOR ANY PART OF THE COVERED WORK IN WHICH THE COPYRIGHT IS OWNED BY
    ITEXT GROUP. ITEXT GROUP DISCLAIMS THE WARRANTY OF NON INFRINGEMENT
    OF THIRD PARTY RIGHTS

    This program is distributed in the hope that it will be useful, but
    WITHOUT ANY WARRANTY; without even the implied warranty of MERCHANTABILITY
    or FITNESS FOR A PARTICULAR PURPOSE.
    See the GNU Affero General Public License for more details.
    You should have received a copy of the GNU Affero General Public License
    along with this program; if not, see http://www.gnu.org/licenses or write to
    the Free Software Foundation, Inc., 51 Franklin Street, Fifth Floor,
    Boston, MA, 02110-1301 USA, or download the license from the following URL:
    http://itextpdf.com/terms-of-use/

    The interactive user interfaces in modified source and object code versions
    of this program must display Appropriate Legal Notices, as required under
    Section 5 of the GNU Affero General Public License.

    In accordance with Section 7(b) of the GNU Affero General Public License,
    a covered work must retain the producer line in every PDF that is created
    or manipulated using iText.

    You can be released from the requirements of the license by purchasing
    a commercial license. Buying such a license is mandatory as soon as you
    develop commercial activities involving the iText software without
    disclosing the source code of your own applications.
    These activities include: offering paid services to customers as an ASP,
    serving PDFs on the fly in a web application, shipping iText with a closed
    source product.

    For more information, please contact iText Software Corp. at this
    address: sales@itextpdf.com
 */
package com.itextpdf.kernel.pdf;

import java.io.Serializable;

/**
 * Encryption constants for {@link WriterProperties#setStandardEncryption(byte[], byte[], int, int)}.
 */
public class EncryptionConstants implements Serializable {

    private static final long serialVersionUID = 6234590207803219761L;

    /**
     * Type of encryption. RC4 encryption algorithm will be used with the key length of 40 bits.
     */
    public static final int STANDARD_ENCRYPTION_40 = 0;
    /**
     * Type of encryption. RC4 encryption algorithm will be used with the key length of 128 bits.
     */
    public static final int STANDARD_ENCRYPTION_128 = 1;
    /**
     * Type of encryption. AES encryption algorithm will be used with the key length of 128 bits.
     */
    public static final int ENCRYPTION_AES_128 = 2;
    /**
     * Type of encryption. AES encryption algorithm will be used with the key length of 256 bits.
     */
    public static final int ENCRYPTION_AES_256 = 3;


    /**
     * Add this to the mode to keep the metadata in clear text.
     */
    public static final int DO_NOT_ENCRYPT_METADATA = 8;
    /**
     * Add this to the mode to keep encrypt only the embedded files.
     */
    public static final int EMBEDDED_FILES_ONLY = 24;

<<<<<<< HEAD

=======
>>>>>>> 2ba74d02
    /**
     * The operation permitted when the document is opened with the user password.
     */
    public static final int ALLOW_PRINTING = 4 + 2048;
    /**
     * The operation permitted when the document is opened with the user password.
     */
    public static final int ALLOW_MODIFY_CONTENTS = 8;
    /**
     * The operation permitted when the document is opened with the user password.
     */
    public static final int ALLOW_COPY = 16;
    /**
     * The operation permitted when the document is opened with the user password.
     */
    public static final int ALLOW_MODIFY_ANNOTATIONS = 32;
    /**
     * The operation permitted when the document is opened with the user password.
     */
    public static final int ALLOW_FILL_IN = 256;
    /**
     * The operation permitted when the document is opened with the user password.
     */
    public static final int ALLOW_SCREENREADERS = 512;
    /**
     * The operation permitted when the document is opened with the user password.
     */
    public static final int ALLOW_ASSEMBLY = 1024;
    /**
     * The operation permitted when the document is opened with the user password.
     */
    public static final int ALLOW_DEGRADED_PRINTING = 4;


    /**
     * Mask to separate the encryption type from the encryption mode.
     */
    static final int ENCRYPTION_MASK = 7;
}<|MERGE_RESOLUTION|>--- conflicted
+++ resolved
@@ -68,8 +68,6 @@
      * Type of encryption. AES encryption algorithm will be used with the key length of 256 bits.
      */
     public static final int ENCRYPTION_AES_256 = 3;
-
-
     /**
      * Add this to the mode to keep the metadata in clear text.
      */
@@ -78,11 +76,6 @@
      * Add this to the mode to keep encrypt only the embedded files.
      */
     public static final int EMBEDDED_FILES_ONLY = 24;
-
-<<<<<<< HEAD
-
-=======
->>>>>>> 2ba74d02
     /**
      * The operation permitted when the document is opened with the user password.
      */
