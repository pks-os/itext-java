/*

    This file is part of the iText (R) project.
    Copyright (c) 1998-2017 iText Group NV
    Authors: Bruno Lowagie, Paulo Soares, et al.

    This program is free software; you can redistribute it and/or modify
    it under the terms of the GNU Affero General Public License version 3
    as published by the Free Software Foundation with the addition of the
    following permission added to Section 15 as permitted in Section 7(a):
    FOR ANY PART OF THE COVERED WORK IN WHICH THE COPYRIGHT IS OWNED BY
    ITEXT GROUP. ITEXT GROUP DISCLAIMS THE WARRANTY OF NON INFRINGEMENT
    OF THIRD PARTY RIGHTS

    This program is distributed in the hope that it will be useful, but
    WITHOUT ANY WARRANTY; without even the implied warranty of MERCHANTABILITY
    or FITNESS FOR A PARTICULAR PURPOSE.
    See the GNU Affero General Public License for more details.
    You should have received a copy of the GNU Affero General Public License
    along with this program; if not, see http://www.gnu.org/licenses or write to
    the Free Software Foundation, Inc., 51 Franklin Street, Fifth Floor,
    Boston, MA, 02110-1301 USA, or download the license from the following URL:
    http://itextpdf.com/terms-of-use/

    The interactive user interfaces in modified source and object code versions
    of this program must display Appropriate Legal Notices, as required under
    Section 5 of the GNU Affero General Public License.

    In accordance with Section 7(b) of the GNU Affero General Public License,
    a covered work must retain the producer line in every PDF that is created
    or manipulated using iText.

    You can be released from the requirements of the license by purchasing
    a commercial license. Buying such a license is mandatory as soon as you
    develop commercial activities involving the iText software without
    disclosing the source code of your own applications.
    These activities include: offering paid services to customers as an ASP,
    serving PDFs on the fly in a web application, shipping iText with a closed
    source product.

    For more information, please contact iText Software Corp. at this
    address: sales@itextpdf.com
 */
package com.itextpdf.kernel.pdf.annot;

import com.itextpdf.io.LogMessageConstant;
import com.itextpdf.io.font.PdfEncodings;
import com.itextpdf.kernel.colors.Color;
import com.itextpdf.kernel.colors.DeviceCmyk;
import com.itextpdf.kernel.colors.DeviceGray;
import com.itextpdf.kernel.colors.DeviceRgb;
import com.itextpdf.kernel.geom.Rectangle;
import com.itextpdf.kernel.pdf.PdfAnnotationBorder;
import com.itextpdf.kernel.pdf.PdfArray;
import com.itextpdf.kernel.pdf.PdfBoolean;
import com.itextpdf.kernel.pdf.PdfDictionary;
import com.itextpdf.kernel.pdf.PdfDocument;
import com.itextpdf.kernel.pdf.PdfIndirectReference;
import com.itextpdf.kernel.pdf.PdfName;
import com.itextpdf.kernel.pdf.PdfNumber;
import com.itextpdf.kernel.pdf.PdfObject;
import com.itextpdf.kernel.pdf.PdfObjectWrapper;
import com.itextpdf.kernel.pdf.PdfPage;
import com.itextpdf.kernel.pdf.PdfString;
import com.itextpdf.kernel.pdf.action.PdfAction;
import com.itextpdf.kernel.pdf.filespec.PdfFileSpec;
import com.itextpdf.kernel.pdf.layer.IPdfOCG;
import org.slf4j.Logger;
import org.slf4j.LoggerFactory;

/**
 * This is a super class for the annotation dictionary wrappers. Derived classes represent
 * different standard types of annotations. See ISO-320001 12.5.6, "Annotation Types."
 */
public abstract class PdfAnnotation extends PdfObjectWrapper<PdfDictionary> {

    private static final long serialVersionUID = -6555705164241587799L;

    /**
     * Annotation flag.
     * See also {@link PdfAnnotation#setFlag(int)} and ISO-320001, table 165.
     */
    public static final int INVISIBLE = 1;

    /**
     * Annotation flag.
     * See also {@link PdfAnnotation#setFlag(int)} and ISO-320001, table 165.
     */
    public static final int HIDDEN = 2;

    /**
     * Annotation flag.
     * See also {@link PdfAnnotation#setFlag(int)} and ISO-320001, table 165.
     */
    public static final int PRINT = 4;

    /**
     * Annotation flag.
     * See also {@link PdfAnnotation#setFlag(int)} and ISO-320001, table 165.
     */
    public static final int NO_ZOOM = 8;

    /**
     * Annotation flag.
     * See also {@link PdfAnnotation#setFlag(int)} and ISO-320001, table 165.
     */
    public static final int NO_ROTATE = 16;

    /**
     * Annotation flag.
     * See also {@link PdfAnnotation#setFlag(int)} and ISO-320001, table 165.
     */
    public static final int NO_VIEW = 32;

    /**
     * Annotation flag.
     * See also {@link PdfAnnotation#setFlag(int)} and ISO-320001, table 165.
     */
    public static final int READ_ONLY = 64;

    /**
     * Annotation flag.
     * See also {@link PdfAnnotation#setFlag(int)} and ISO-320001, table 165.
     */
    public static final int LOCKED = 128;

    /**
     * Annotation flag.
     * See also {@link PdfAnnotation#setFlag(int)} and ISO-320001, table 165.
     */
    public static final int TOGGLE_NO_VIEW = 256;

    /**
     * Annotation flag.
     * See also {@link PdfAnnotation#setFlag(int)} and ISO-320001, table 165.
     */
    public static final int LOCKED_CONTENTS = 512;


    /**
     * Widget annotation highlighting mode. See ISO-320001, Table 188 (H key).
     * Also see {@link PdfWidgetAnnotation#setHighlightMode(PdfName)}.
     */
    public static final PdfName HIGHLIGHT_NONE = PdfName.N;

    /**
     * Widget annotation highlighting mode. See ISO-320001, Table 188 (H key).
     * Also see {@link PdfWidgetAnnotation#setHighlightMode(PdfName)}.
     */
    public static final PdfName HIGHLIGHT_INVERT = PdfName.I;

    /**
     * Widget annotation highlighting mode. See ISO-320001, Table 188 (H key).
     * Also see {@link PdfWidgetAnnotation#setHighlightMode(PdfName)}.
     */
    public static final PdfName HIGHLIGHT_OUTLINE = PdfName.O;

    /**
     * Widget annotation highlighting mode. See ISO-320001, Table 188 (H key).
     * Also see {@link PdfWidgetAnnotation#setHighlightMode(PdfName)}.
     */
    public static final PdfName HIGHLIGHT_PUSH = PdfName.P;

    /**
     * Widget annotation highlighting mode. See ISO-320001, Table 188 (H key).
     * Also see {@link PdfWidgetAnnotation#setHighlightMode(PdfName)}.
     */
    public static final PdfName HIGHLIGHT_TOGGLE = PdfName.T;


    /**
     * Annotation border style. See ISO-320001, Table 166 (S key).
     */
    public static final PdfName STYLE_SOLID = PdfName.S;

    /**
     * Annotation border style. See ISO-320001, Table 166 (S key).
     */
    public static final PdfName STYLE_DASHED = PdfName.D;

    /**
     * Annotation border style. See ISO-320001, Table 166 (S key).
     */
    public static final PdfName STYLE_BEVELED = PdfName.B;

    /**
     * Annotation border style. See ISO-320001, Table 166 (S key).
     */
    public static final PdfName STYLE_INSET = PdfName.I;

    /**
     * Annotation border style. See ISO-320001, Table 166 (S key).
     */
    public static final PdfName STYLE_UNDERLINE = PdfName.U;


    /**
     * Annotation state. See ISO-320001 12.5.6.3 "Annotation States" and Table 171 in particular.
     * Also see {@link PdfTextAnnotation#setState(PdfString)}.
     */
    public static final PdfString Marked = new PdfString("Marked");

    /**
     * Annotation state. See ISO-320001 12.5.6.3 "Annotation States" and Table 171 in particular.
     * Also see {@link PdfTextAnnotation#setState(PdfString)}.
     */
    public static final PdfString Unmarked = new PdfString("Unmarked");

    /**
     * Annotation state. See ISO-320001 12.5.6.3 "Annotation States" and Table 171 in particular.
     * Also see {@link PdfTextAnnotation#setState(PdfString)}.
     */
    public static final PdfString Accepted = new PdfString("Accepted");

    /**
     * Annotation state. See ISO-320001 12.5.6.3 "Annotation States" and Table 171 in particular.
     * Also see {@link PdfTextAnnotation#setState(PdfString)}.
     */
    public static final PdfString Rejected = new PdfString("Rejected");

    /**
     * Annotation state. See ISO-320001 12.5.6.3 "Annotation States" and Table 171 in particular.
     * Also see {@link PdfTextAnnotation#setState(PdfString)}.
     */
    public static final PdfString Canceled = new PdfString("Cancelled");

    /**
     * Annotation state. See ISO-320001 12.5.6.3 "Annotation States" and Table 171 in particular.
     * Also see {@link PdfTextAnnotation#setState(PdfString)}.
     */
    public static final PdfString Completed = new PdfString("Completed");

    /**
     * Annotation state. See ISO-320001 12.5.6.3 "Annotation States" and Table 171 in particular.
     * Also see {@link PdfTextAnnotation#setState(PdfString)}.
     */
    public static final PdfString None = new PdfString("None");


    /**
     * Annotation state model. See ISO-320001, Table 172 (StateModel key).
     * Also see {@link PdfTextAnnotation#setStateModel(PdfString)}.
     */
    public static final PdfString MarkedModel = new PdfString("Marked");

    /**
     * Annotation state model. See ISO-320001, Table 172 (StateModel key).
     * Also see {@link PdfTextAnnotation#setStateModel(PdfString)}.
     */
    public static final PdfString ReviewModel = new PdfString("Review");

    protected PdfPage page;

    /**
     * Factory method that creates the type specific {@link PdfAnnotation} from the given {@link PdfObject}
     * that represents annotation object. This method is useful for property reading in reading mode or
     * modifying in stamping mode. See derived classes of this class to see possible specific annotation types
     * created.
     *
     * @param pdfObject a {@link PdfObject} that represents annotation in the document.
     * @return created {@link PdfAnnotation}.
     */
    public static PdfAnnotation makeAnnotation(PdfObject pdfObject) {
        PdfAnnotation annotation = null;
        if (pdfObject.isIndirectReference())
            pdfObject = ((PdfIndirectReference) pdfObject).getRefersTo();
        if (pdfObject.isDictionary()) {
            PdfDictionary dictionary = (PdfDictionary) pdfObject;
            PdfName subtype = dictionary.getAsName(PdfName.Subtype);
            if (PdfName.Link.equals(subtype)) {
                annotation = new PdfLinkAnnotation((PdfDictionary) pdfObject);
            } else if (PdfName.Popup.equals(subtype)) {
                annotation = new PdfPopupAnnotation((PdfDictionary) pdfObject);
            } else if (PdfName.Widget.equals(subtype)) {
                annotation = new PdfWidgetAnnotation((PdfDictionary) pdfObject);
            } else if (PdfName.Screen.equals(subtype)) {
                annotation = new PdfScreenAnnotation((PdfDictionary) pdfObject);
            } else if (PdfName._3D.equals(subtype)) {
                throw new UnsupportedOperationException();
            } else if (PdfName.Highlight.equals(subtype) || PdfName.Underline.equals(subtype) || PdfName.Squiggly.equals(subtype) || PdfName.StrikeOut.equals(subtype)) {
                annotation = new PdfTextMarkupAnnotation((PdfDictionary) pdfObject);
            } else if (PdfName.Caret.equals(subtype)) {
                annotation = new PdfCaretAnnotation((PdfDictionary) pdfObject);
            } else if (PdfName.Text.equals(subtype)) {
                annotation = new PdfTextAnnotation((PdfDictionary) pdfObject);
            } else if (PdfName.Sound.equals(subtype)) {
                annotation = new PdfSoundAnnotation((PdfDictionary) pdfObject);
            } else if (PdfName.Stamp.equals(subtype)) {
                annotation = new PdfStampAnnotation((PdfDictionary) pdfObject);
            } else if (PdfName.FileAttachment.equals(subtype)) {
                annotation = new PdfFileAttachmentAnnotation((PdfDictionary) pdfObject);
            } else if (PdfName.Ink.equals(subtype)) {
                annotation = new PdfInkAnnotation((PdfDictionary) pdfObject);
            } else if (PdfName.PrinterMark.equals(subtype)) {
                annotation = new PdfPrinterMarkAnnotation((PdfDictionary) pdfObject);
            } else if (PdfName.TrapNet.equals(subtype)) {
                annotation = new PdfTrapNetworkAnnotation((PdfDictionary) pdfObject);
            } else if (PdfName.FreeText.equals(subtype)) {
                annotation = new PdfFreeTextAnnotation((PdfDictionary) pdfObject);
            } else if (PdfName.Square.equals(subtype)) {
                annotation = new PdfSquareAnnotation((PdfDictionary) pdfObject);
            } else if (PdfName.Circle.equals(subtype)) {
                annotation = new PdfCircleAnnotation((PdfDictionary) pdfObject);
            } else if (PdfName.Line.equals(subtype)) {
                annotation = new PdfLineAnnotation((PdfDictionary) pdfObject);
            } else if (PdfName.Polygon.equals(subtype) || PdfName.PolyLine.equals(subtype)) {
                annotation = new PdfPolyGeomAnnotation((PdfDictionary) pdfObject);
            } else if (PdfName.Redact.equals(subtype)) {
                annotation = new PdfRedactAnnotation((PdfDictionary) pdfObject);
            } else if (PdfName.Watermark.equals(subtype)) {
                annotation = new PdfWatermarkAnnotation((PdfDictionary) pdfObject);
            }
        }
        return annotation;
    }

    protected PdfAnnotation(Rectangle rect) {
        this(new PdfDictionary());
        put(PdfName.Rect, new PdfArray(rect));
        put(PdfName.Subtype, getSubtype());
    }

    protected PdfAnnotation(PdfDictionary pdfObject) {
        super(pdfObject);
        markObjectAsIndirect(getPdfObject());
    }

    /**
     * Gets a {@link PdfName} which value is a subtype of this annotation.
<<<<<<< HEAD
     * See ISO-320001 12.5.6, “Annotation Types” for the reference to the possible types.
     *
=======
     * See ISO-320001 12.5.6, "Annotation Types" for the reference to the possible types.
>>>>>>> 2ba74d02
     * @return subtype of this annotation.
     */
    public abstract PdfName getSubtype();

    /**
     * Sets the layer this annotation belongs to.
     *
     * @param layer the layer this annotation belongs to
     */
    public void setLayer(IPdfOCG layer) {
        getPdfObject().put(PdfName.OC, layer.getIndirectReference());
    }

    /**
     * Gets the text that shall be displayed for the annotation or, if this type of annotation does not display text,
     * an alternate description of the annotation’s contents in human-readable form.
     *
     * @return annotation text content.
     */
    public PdfString getContents() {
        return getPdfObject().getAsString(PdfName.Contents);
    }

    /**
     * Sets the text that shall be displayed for the annotation or, if this type of annotation does not display text,
     * an alternate description of the annotation’s contents in human-readable form.
     *
     * @param contents a {@link PdfString} containing text content to be set to the annotation.
     * @return this {@link PdfAnnotation} instance.
     */
    public PdfAnnotation setContents(PdfString contents) {
        return put(PdfName.Contents, contents);
    }

    /**
     * Sets the text that shall be displayed for the annotation or, if this type of annotation does not display text,
     * an alternate description of the annotation’s contents in human-readable form.
     *
     * @param contents a java {@link String} containing text content to be set to the annotation.
     * @return this {@link PdfAnnotation} instance.
     */
    public PdfAnnotation setContents(String contents) {
        return setContents(new PdfString(contents, PdfEncodings.UNICODE_BIG));
    }

    /**
     * Gets a {@link PdfDictionary} that represents a page of the document on which annotation is placed,
     * i.e. which has this annotation in it's /Annots array.
     *
     * @return {@link PdfDictionary} that is a page pdf object or null if annotation is not added to the page yet.
     */
    public PdfDictionary getPageObject() {
        return getPdfObject().getAsDictionary(PdfName.P);
    }

    /**
     * Gets a {@link PdfPage} on which annotation is placed.
     *
     * @return {@link PdfPage} on which annotation is placed or null if annotation is not placed yet.
     */
    public PdfPage getPage() {
        PdfIndirectReference annotationIndirectReference;
        if (page == null && (annotationIndirectReference = getPdfObject().getIndirectReference()) != null) {
            PdfDocument doc = annotationIndirectReference.getDocument();

            PdfDictionary pageDictionary = getPageObject();
            if (pageDictionary != null) {
                page = doc.getPage(pageDictionary);
            } else {
                for (int i = 1; i <= doc.getNumberOfPages(); i++) {
                    PdfPage docPage = doc.getPage(i);
                    for (PdfAnnotation annot : docPage.getAnnotations()) {
                        if (annotationIndirectReference.equals(annot.getPdfObject().getIndirectReference())) {
                            page = docPage;
                            break;
                        }
                    }
                }
            }


        }
        return page;
    }

    /**
     * Method that modifies annotation page property, which defines to which page annotation belongs.
     * Keep in mind that this doesn't actually add an annotation to the page,
     * it should be done via {@link PdfPage#addAnnotation(PdfAnnotation)}.
     * Also you don't need to set this property manually, this is done automatically on addition to the page.
     *
     * @param page the {@link PdfPage} to which annotation will be added.
     * @return this {@link PdfAnnotation} instance.
     */
    public PdfAnnotation setPage(PdfPage page) {
        this.page = page;
        return put(PdfName.P, page.getPdfObject());
    }

    /**
     * Gets the annotation name, a text string uniquely identifying it among all the
     * annotations on its page.
     *
     * @return a {@link PdfString} with annotation name as it's value or null if name
     * is not specified.
     */
    public PdfString getName() {
        return getPdfObject().getAsString(PdfName.NM);
    }

    /**
     * Sets the annotation name, a text string uniquely identifying it among all the
     * annotations on its page.
     *
     * @param name a {@link PdfString} to be set as annotation name.
     * @return this {@link PdfAnnotation} instance.
     */
    public PdfAnnotation setName(PdfString name) {
        return put(PdfName.NM, name);
    }

    /**
     * The date and time when the annotation was most recently modified.
     * This is an optional property of the annotation.
     *
     * @return a {@link PdfString} with the modification date as it's value or null if date is not specified.
     */
    public PdfString getDate() {
        return getPdfObject().getAsString(PdfName.M);
    }

    /**
     * The date and time when the annotation was most recently modified.
     *
     * @param date a {@link PdfString} with date. The format should be a date string as described
     *             in ISO-320001 7.9.4, "Dates".
     * @return this {@link PdfAnnotation} instance.
     */
    public PdfAnnotation setDate(PdfString date) {
        return put(PdfName.M, date);
    }

    /**
     * A set of flags specifying various characteristics of the annotation (see ISO-320001 12.5.3, "Annotation Flags").
     * For specific annotation flag constants see {@link PdfAnnotation#setFlag(int)}.
     * Default value: 0.
     *
     * @return an integer interpreted as one-bit flags specifying various characteristics of the annotation.
     */
    public int getFlags() {
        PdfNumber f = getPdfObject().getAsNumber(PdfName.F);
        if (f != null)
            return f.intValue();
        else
            return 0;
    }

    /**
     * Sets a set of flags specifying various characteristics of the annotation (see ISO-320001 12.5.3, "Annotation Flags").
     * On the contrary from {@link PdfAnnotation#setFlag(int)}, this method sets a complete set of enabled and disabled flags at once.
     * If not set specifically the default value is 0.
     *
     * @param flags an integer interpreted as set of one-bit flags specifying various characteristics of the annotation.
     * @return this {@link PdfAnnotation} instance.
     */
    public PdfAnnotation setFlags(int flags) {
        return put(PdfName.F, new PdfNumber(flags));
    }

    /**
     * Sets a flag that specifies a characteristic of the annotation to enabled state (see ISO-320001 12.5.3, "Annotation Flags").
     * On the contrary from {@link PdfAnnotation#setFlags(int)}, this method sets only specified flags to enabled state,
     * but doesn't disable other flags.
     * Possible flags:
     * <ul>
     * <li>{@link PdfAnnotation#INVISIBLE} - If set, do not display the annotation if it does not belong to one of the
     * standard annotation types and no annotation handler is available. If clear, display such unknown annotation
     * using an appearance stream specified by its appearance dictionary, if any.
     * </li>
     * <li>{@link PdfAnnotation#HIDDEN} - If set, do not display or print the annotation or allow it to interact with
     * the user, regardless of its annotation type or whether an annotation handler is available.
     * </li>
     * <li>{@link PdfAnnotation#PRINT} - If set, print the annotation when the page is printed. If clear, never print
     * the annotation, regardless of whether it is displayed on the screen.
     * </li>
     * <li>{@link PdfAnnotation#NO_ZOOM} - If set, do not scale the annotation’s appearance to match the magnification of
     * the page. The location of the annotation on the page (defined by the upper-left corner of its annotation
     * rectangle) shall remain fixed, regardless of the page magnification.}
     * </li>
     * <li>{@link PdfAnnotation#NO_ROTATE} - If set, do not rotate the annotation’s appearance to match the rotation
     * of the page. The upper-left corner of the annotation rectangle shall remain in a fixed location on the page,
     * regardless of the page rotation.
     * </li>
     * <li>{@link PdfAnnotation#NO_VIEW} - If set, do not display the annotation on the screen or allow it to interact
     * with the user. The annotation may be printed (depending on the setting of the Print flag) but should be considered
     * hidden for purposes of on-screen display and user interaction.
     * </li>
     * <li>{@link PdfAnnotation#READ_ONLY} -  If set, do not allow the annotation to interact with the user. The annotation
     * may be displayed or printed (depending on the settings of the NoView and Print flags) but should not respond to mouse
     * clicks or change its appearance in response to mouse motions.
     * </li>
     * <li>{@link PdfAnnotation#LOCKED} -  If set, do not allow the annotation to be deleted or its properties
     * (including position and size) to be modified by the user. However, this flag does not restrict changes to
     * the annotation’s contents, such as the value of a form field.
     * </li>
     * <li>{@link PdfAnnotation#TOGGLE_NO_VIEW} - If set, invert the interpretation of the NoView flag for certain events.
     * </li>
     * <li>{@link PdfAnnotation#LOCKED_CONTENTS} - If set, do not allow the contents of the annotation to be modified
     * by the user. This flag does not restrict deletion of the annotation or changes to other annotation properties,
     * such as position and size.
     * </li>
     * </ul>
     *
     * @param flag - an integer interpreted as set of one-bit flags which will be enabled for this annotation.
     * @return this {@link PdfAnnotation} instance.
     */
    public PdfAnnotation setFlag(int flag) {
        int flags = getFlags();
        flags = flags | flag;
        return setFlags(flags);
    }

    /**
<<<<<<< HEAD
     * Resets a flag that specifies a characteristic of the annotation to disabled state (see ISO-320001 12.5.3, “Annotation Flags”).
     *
=======
     * Resets a flag that specifies a characteristic of the annotation to disabled state (see ISO-320001 12.5.3, "Annotation Flags").
>>>>>>> 2ba74d02
     * @param flag an integer interpreted as set of one-bit flags which will be reset to disabled state.
     * @return this {@link PdfAnnotation} instance.
     */
    public PdfAnnotation resetFlag(int flag) {
        int flags = getFlags();
        flags = flags & ~flag;
        return setFlags(flags);
    }

    /**
     * Checks if the certain flag that specifies a characteristic of the annotation
     * is in enabled state (see ISO-320001 12.5.3, "Annotation Flags").
     * This method allows only one flag to be checked at once, use constants listed in {@link PdfAnnotation#setFlag(int)}.
     *
     * @param flag an integer interpreted as set of one-bit flags. Only one bit must be set in this integer, otherwise
     *             exception is thrown.
     * @return true if the given flag is in enabled state.
     */
    public boolean hasFlag(int flag) {
        if (flag == 0) {
            return false;
        }
        if ((flag & flag - 1) != 0) {
            throw new IllegalArgumentException("Only one flag must be checked at once.");
        }

        int flags = getFlags();
        return (flags & flag) != 0;
    }

    /**
     * An appearance dictionary specifying how the annotation shall be presented visually on the page during its
     * interactions with the user (see ISO-320001 12.5.5, "Appearance Streams"). An appearance dictionary is a dictionary
     * containing one or several appearance streams or subdictionaries.
     *
     * @return an appearance {@link PdfDictionary} or null if it is not specified.
     */
    public PdfDictionary getAppearanceDictionary() {
        return getPdfObject().getAsDictionary(PdfName.AP);
    }

    /**
     * Specific appearance object corresponding to the specific appearance type. This object might be either an appearance
     * stream or an appearance subdictionary. In the latter case, the subdictionary defines multiple appearance streams
<<<<<<< HEAD
     * corresponding to different appearance states of the annotation. See ISO-320001 12.5.5, “Appearance Streams”.
     *
=======
     * corresponding to different appearance states of the annotation. See ISO-320001 12.5.5, "Appearance Streams".
>>>>>>> 2ba74d02
     * @param appearanceType a {@link PdfName} specifying appearance type. Possible types are {@link PdfName#N Normal},
     *                       {@link PdfName#R Rollover} and {@link PdfName#D Down}.
     * @return null if their is no such appearance type or an appearance object which might be either
     * an appearance stream or an appearance subdictionary.
     */
    public PdfDictionary getAppearanceObject(PdfName appearanceType) {
        PdfDictionary ap = getAppearanceDictionary();
        if (ap != null) {
            PdfObject apObject = ap.get(appearanceType);
            if (apObject instanceof PdfDictionary) {
                return (PdfDictionary) apObject;
            }
        }
        return null;
    }

    /**
     * The normal appearance is used when the annotation is not interacting with the user.
     * This appearance is also used for printing the annotation.
     * See also {@link PdfAnnotation#getAppearanceObject(PdfName)}.
     *
     * @return an appearance object which might be either an appearance stream or an appearance subdictionary.
     */
    public PdfDictionary getNormalAppearanceObject() {
        return getAppearanceObject(PdfName.N);
    }

    /**
     * The rollover appearance is used when the user moves the cursor into the annotation’s active area
     * without pressing the mouse button. If not specified normal appearance is used.
     * See also {@link PdfAnnotation#getAppearanceObject(PdfName)}.
     *
     * @return null if rollover appearance is not specified or an appearance object which might be either
     * an appearance stream or an appearance subdictionary.
     */
    public PdfDictionary getRolloverAppearanceObject() {
        return getAppearanceObject(PdfName.R);
    }

    /**
     * The down appearance is used when the mouse button is pressed or held down within the annotation’s active area.
     * If not specified normal appearance is used.
     * See also {@link PdfAnnotation#getAppearanceObject(PdfName)}.
     *
     * @return null if down appearance is not specified or an appearance object which might be either
     * an appearance stream or an appearance subdictionary.
     */
    public PdfDictionary getDownAppearanceObject() {
        return getAppearanceObject(PdfName.D);
    }

    /**
     * Sets a specific type of the appearance. See {@link PdfAnnotation#getAppearanceObject(PdfName)} and
     * {@link PdfAnnotation#getAppearanceDictionary()} for more info.
     *
     * @param appearanceType a {@link PdfName} specifying appearance type. Possible types are {@link PdfName#N Normal},
     *                       {@link PdfName#R Rollover} and {@link PdfName#D Down}.
     * @param appearance     an appearance object which might be either an appearance stream or an appearance subdictionary.
     * @return this {@link PdfAnnotation} instance.
     */
    public PdfAnnotation setAppearance(PdfName appearanceType, PdfDictionary appearance) {
        PdfDictionary ap = getAppearanceDictionary();
        if (ap == null) {
            ap = new PdfDictionary();
            getPdfObject().put(PdfName.AP, ap);
        }
        ap.put(appearanceType, appearance);
        return this;
    }

    /**
     * Sets normal appearance. See {@link PdfAnnotation#getNormalAppearanceObject()} and
     * {@link PdfAnnotation#getAppearanceDictionary()} for more info.
     *
     * @param appearance an appearance object which might be either an appearance stream or an appearance subdictionary.
     * @return this {@link PdfAnnotation} instance.
     */
    public PdfAnnotation setNormalAppearance(PdfDictionary appearance) {
        return setAppearance(PdfName.N, appearance);
    }

    /**
     * Sets rollover appearance. See {@link PdfAnnotation#getRolloverAppearanceObject()} and
     * {@link PdfAnnotation#getAppearanceDictionary()} for more info.
     *
     * @param appearance an appearance object which might be either an appearance stream or an appearance subdictionary.
     * @return this {@link PdfAnnotation} instance.
     */
    public PdfAnnotation setRolloverAppearance(PdfDictionary appearance) {
        return setAppearance(PdfName.R, appearance);
    }

    /**
     * Sets down appearance. See {@link PdfAnnotation#getDownAppearanceObject()} and
     * {@link PdfAnnotation#getAppearanceDictionary()} for more info.
     *
     * @param appearance an appearance object which might be either an appearance stream or an appearance subdictionary.
     * @return this {@link PdfAnnotation} instance.
     */
    public PdfAnnotation setDownAppearance(PdfDictionary appearance) {
        return setAppearance(PdfName.D, appearance);
    }

    /**
     * Sets a specific type of the appearance using {@link PdfAnnotationAppearance} wrapper.
     * This method is used to set only an appearance subdictionary. See {@link PdfAnnotation#getAppearanceObject(PdfName)}
     * and {@link PdfAnnotation#getAppearanceDictionary()} for more info.
     *
     * @param appearanceType a {@link PdfName} specifying appearance type. Possible types are {@link PdfName#N Normal},
     *                       {@link PdfName#R Rollover} and {@link PdfName#D Down}.
     * @param appearance     an appearance subdictionary wrapped in {@link PdfAnnotationAppearance}.
     * @return this {@link PdfAnnotation} instance.
     */
    public PdfAnnotation setAppearance(PdfName appearanceType, PdfAnnotationAppearance appearance) {
        return setAppearance(appearanceType, appearance.getPdfObject());
    }

    /**
     * Sets normal appearance using {@link PdfAnnotationAppearance} wrapper. This method is used to set only
     * appearance subdictionary. See {@link PdfAnnotation#getNormalAppearanceObject()} and
     * {@link PdfAnnotation#getAppearanceDictionary()} for more info.
     *
     * @param appearance an appearance subdictionary wrapped in {@link PdfAnnotationAppearance}.
     * @return this {@link PdfAnnotation} instance.
     */
    public PdfAnnotation setNormalAppearance(PdfAnnotationAppearance appearance) {
        return setAppearance(PdfName.N, appearance);
    }

    /**
     * Sets rollover appearance using {@link PdfAnnotationAppearance} wrapper. This method is used to set only
     * appearance subdictionary. See {@link PdfAnnotation#getRolloverAppearanceObject()} and
     * {@link PdfAnnotation#getAppearanceDictionary()} for more info.
     *
     * @param appearance an appearance subdictionary wrapped in {@link PdfAnnotationAppearance}.
     * @return this {@link PdfAnnotation} instance.
     */
    public PdfAnnotation setRolloverAppearance(PdfAnnotationAppearance appearance) {
        return setAppearance(PdfName.R, appearance);
    }

    /**
     * Sets down appearance using {@link PdfAnnotationAppearance} wrapper. This method is used to set only
     * appearance subdictionary. See {@link PdfAnnotation#getDownAppearanceObject()} and
     * {@link PdfAnnotation#getAppearanceDictionary()} for more info.
     *
     * @param appearance an appearance subdictionary wrapped in {@link PdfAnnotationAppearance}.
     * @return this {@link PdfAnnotation} instance.
     */
    public PdfAnnotation setDownAppearance(PdfAnnotationAppearance appearance) {
        return setAppearance(PdfName.D, appearance);
    }

    /**
     * The annotation’s appearance state, which selects the applicable appearance stream
     * from an appearance subdictionary if there is such. See {@link PdfAnnotation#getAppearanceObject(PdfName)}
     * for more info.
     *
     * @return a {@link PdfName} which defines selected appearance state.
     */
    public PdfName getAppearanceState() {
        return getPdfObject().getAsName(PdfName.AS);
    }

    /**
     * Sets the annotation’s appearance state, which selects the applicable appearance stream
     * from an appearance subdictionary. See {@link PdfAnnotation#getAppearanceObject(PdfName)}
     * for more info.
     *
     * @param as a {@link PdfName} which defines appearance state to be selected.
     * @return this {@link PdfAnnotation} instance.
     */
    public PdfAnnotation setAppearanceState(PdfName as) {
        return put(PdfName.AS, as);
    }

    /**
     * <p>
     * An array specifying the characteristics of the annotation’s border.
     * The array consists of three numbers defining the horizontal corner radius,
     * vertical corner radius, and border width, all in default user space units.
     * If the corner radii are 0, the border has square (not rounded) corners; if
     * the border width is 0, no border is drawn.
     * <p>
<<<<<<< HEAD
     * The array may have a fourth element, an optional dash array (see ISO-320001 8.4.3.6, “Line Dash Pattern”).
     *
=======
     * The array may have a fourth element, an optional dash array (see ISO-320001 8.4.3.6, "Line Dash Pattern").
>>>>>>> 2ba74d02
     * @return an {@link PdfArray} specifying the characteristics of the annotation’s border.
     */
    public PdfArray getBorder() {
        return getPdfObject().getAsArray(PdfName.Border);
    }

    /**
     * Sets the characteristics of the annotation’s border.
     *
     * @param border an {@link PdfAnnotationBorder} specifying the characteristics of the annotation’s border.
     *               See {@link PdfAnnotation#getBorder()} for more detailes.
     * @return this {@link PdfAnnotation} instance.
     */
    public PdfAnnotation setBorder(PdfAnnotationBorder border) {
        return put(PdfName.Border, border.getPdfObject());
    }

    /**
     * Sets the characteristics of the annotation’s border.
     *
     * @param border an {@link PdfArray} specifying the characteristics of the annotation’s border.
     *               See {@link PdfAnnotation#getBorder()} for more detailes.
     * @return this {@link PdfAnnotation} instance.
     */
    public PdfAnnotation setBorder(PdfArray border) {
        return put(PdfName.Border, border);
    }

    /**
     * An array of numbers in the range 0.0 to 1.0, representing a colour used for the following purposes:
     * <ul>
     * <li>The background of the annotation’s icon when closed</li>
     * <li>The title bar of the annotation’s pop-up window</li>
     * <li>The border of a link annotation</li>
     * </ul>
     * The number of array elements determines the colour space in which the colour shall be defined:
     * <ul>
     * <li>0 - No colour; transparent</li>
     * <li>1 - DeviceGray</li>
     * <li>3 - DeviceRGB</li>
     * <li>4 - DeviceCMYK</li>
     * </ul>
     *
     * @return An array of numbers in the range 0.0 to 1.0, representing an annotation colour.
     */
    public PdfArray getColorObject() {
        return getPdfObject().getAsArray(PdfName.C);
    }

    /**
     * Sets an annotation color. For more details on annotation color purposes and the format
     * of the passing {@link PdfArray} see {@link PdfAnnotation#getColorObject()}.
     *
     * @param color an array of numbers in the range 0.0 to 1.0, specifying color.
     * @return this {@link PdfAnnotation} instance.
     */
    public PdfAnnotation setColor(PdfArray color) {
        return put(PdfName.C, color);
    }

    /**
     * Sets an annotation color. For more details on annotation color purposes and the format
     * of the passing array see {@link PdfAnnotation#getColorObject()}.
     *
     * @param color an array of numbers in the range 0.0 to 1.0, specifying color.
     * @return this {@link PdfAnnotation} instance.
     */
    public PdfAnnotation setColor(float[] color) {
        return setColor(new PdfArray(color));
    }

    /**
     * Sets an annotation color. For more details on annotation color purposes
     * see {@link PdfAnnotation#getColorObject()}.
     *
     * @param color {@link Color} object of the either {@link DeviceGray},
     *              {@link DeviceRgb} or  {@link DeviceCmyk} type.
     * @return this {@link PdfAnnotation} instance.
     */
    public PdfAnnotation setColor(Color color) {
        return setColor(new PdfArray(color.getColorValue()));
    }

    /**
     * The integer key of the annotation’s entry in the structural parent tree
<<<<<<< HEAD
     * (see ISO-320001 14.7.4.4, “Finding Structure Elements from Content Items”).
     *
=======
     * (see ISO-320001 14.7.4.4, "Finding Structure Elements from Content Items").
>>>>>>> 2ba74d02
     * @return integer key in structural parent tree or -1 if annotation is not tagged.
     */
    public int getStructParentIndex() {
        PdfNumber n = getPdfObject().getAsNumber(PdfName.StructParent);
        if (n == null)
            return -1;
        else
            return n.intValue();
    }

    /**
     * Sets he integer key of the annotation’s entry in the structural parent tree
     * (see ISO-320001 14.7.4.4, "Finding Structure Elements from Content Items").
     * Note: Normally, there is no need to take care of this manually, struct parent index is set automatically
     * if annotation is added to the tagged document's page.
     *
     * @param structParentIndex integer which is to be the key of the annotation's entry
     *                          in structural parent tree.
     * @return this {@link PdfAnnotation} instance.
     */
    public PdfAnnotation setStructParentIndex(int structParentIndex) {
        return put(PdfName.StructParent, new PdfNumber(structParentIndex));
    }

    /**
     * Sets annotation title. This property affects not all annotation types.
     *
     * @param title a {@link PdfString} which value is to be annotation title.
     * @return this {@link PdfAnnotation} instance.
     */
    public PdfAnnotation setTitle(PdfString title) {
        return put(PdfName.T, title);
    }

    /**
     * Annotation title. For example for markup annotations, the title is the text label that shall be displayed in the
     * title bar of the annotation’s pop-up window when open and active. For movie annotation Movie actions
     * (ISO-320001 12.6.4.9, “Movie Actions”) may use this title to reference the movie annotation.
     *
     * @return {@link PdfString} which value is an annotation title or null if it isn't specifed.
     */
    public PdfString getTitle() {
        return getPdfObject().getAsString(PdfName.T);
    }

    /**
<<<<<<< HEAD
     * The annotation rectangle, defining the location of the annotation on the page in default user space units.
     *
     * @param array a {@link PdfArray} which specifies a rectangle by two diagonally opposite corners.
     *              Typically, the array is of form [llx lly urx ury].
=======
     * @deprecated Supported only for:
     * {@link PdfLinkAnnotation}, {@link PdfFreeTextAnnotation}, {@link PdfLineAnnotation}, {@link PdfSquareAnnotation},
     * {@link PdfCircleAnnotation}, {@link PdfPolyGeomAnnotation}, {@link PdfInkAnnotation}, {@link PdfWidgetAnnotation}
     * will be removed in 7.1
     *
     * Setter for the annotation's preset dashed border style. This property has affect only if {@link PdfAnnotation#STYLE_DASHED}
     * style was used for the annotation border style (see {@link PdfAnnotation#setBorderStyle(PdfName)}.
     * See ISO-320001 8.4.3.6, "Line Dash Pattern" for the format in which dash pattern shall be specified.
     * @param dashPattern a dash array defining a pattern of dashes and gaps that
     *                    shall be used in drawing a dashed border.
>>>>>>> 2ba74d02
     * @return this {@link PdfAnnotation} instance.
     */
    public PdfAnnotation setRectangle(PdfArray array) {
        return put(PdfName.Rect, array);
    }

    /**
     * The annotation rectangle, defining the location of the annotation on the page in default user space units.
     *
     * @return a {@link PdfArray} which specifies a rectangle by two diagonally opposite corners.
     * Typically, the array is of form [llx lly urx ury].
     */
    public PdfArray getRectangle() {
        return getPdfObject().getAsArray(PdfName.Rect);
    }

    /**
     * PDF 2.0. A language identifier overriding the document’s language identifier to
     * specify the natural language for all text in the annotation except where overridden by
     * other explicit language specifications
     *
     * @return the lang entry
     */
    public String getLang() {
        PdfString lang = getPdfObject().getAsString(PdfName.Lang);
        return lang != null ? lang.toUnicodeString() : null;
    }

    /**
<<<<<<< HEAD
     * PDF 2.0. A language identifier overriding the document’s language identifier to
     * specify the natural language for all text in the annotation except where overridden by
     * other explicit language specifications
     *
     * @param lang language identifier
     * @return this {@link PdfAnnotation} instance
=======
     * Annotation title. For example for markup annotations, the title is the text label that shall be displayed in the
     * title bar of the annotation’s pop-up window when open and active. For movie annotation Movie actions
     * (ISO-320001 12.6.4.9, "Movie Actions") may use this title to reference the movie annotation.
     * @return {@link PdfString} which value is an annotation title or null if it isn't specifed.
>>>>>>> 2ba74d02
     */
    public PdfAnnotation setLang(String lang) {
        return put(PdfName.Lang, new PdfString(lang, PdfEncodings.UNICODE_BIG));
    }

    /**
     * PDF 2.0. The blend mode that shall be used when painting the annotation onto the page
     *
     * @return the blend mode
     */
    public PdfName getBlendMode() {
        return getPdfObject().getAsName(PdfName.BM);
    }

    /**
     * PDF 2.0. The blend mode that shall be used when painting the annotation onto the page
     *
     * @param blendMode blend mode
     * @return this {@link PdfAnnotation} instance
     */
    public PdfAnnotation setBlendMode(PdfName blendMode) {
        return put(PdfName.BM, blendMode);
    }

    /**
     * PDF 2.0. When regenerating the annotation's appearance stream, this is the
     * opacity value that shall be used for all nonstroking
     * operations on all visible elements of the annotation in its closed state (including its
     * background and border) but not the popup window that appears when the annotation is
     * opened.
     *
     * @return opacity value for nonstroking operations. Returns 1.0 (default value) if entry is not present
     */
    public float getNonStrokingOpacity() {
        PdfNumber nonStrokingOpacity = getPdfObject().getAsNumber(PdfName.ca);
        return nonStrokingOpacity != null ? nonStrokingOpacity.floatValue() : 1;
    }

    /**
     * PDF 2.0. When regenerating the annotation's appearance stream, this is the
     * opacity value that shall be used for all nonstroking
     * operations on all visible elements of the annotation in its closed state (including its
     * background and border) but not the popup window that appears when the annotation is
     * opened.
     *
     * @param nonStrokingOpacity opacity for nonstroking operations
     * @return this {@link PdfAnnotation} instance
     */
    public PdfAnnotation setNonStrokingOpacity(float nonStrokingOpacity) {
        return put(PdfName.ca, new PdfNumber(nonStrokingOpacity));
    }

    /**
     * PDF 2.0. When regenerating the annotation's appearance stream, this is the
     * opacity value that shall be used for stroking all visible
     * elements of the annotation in its closed state, including its background and border, but
     * not the popup window that appears when the annotation is opened.
     *
     * @return opacity for stroking operations, including background and border
     */
    public float getStrokingOpacity() {
        PdfNumber strokingOpacity = getPdfObject().getAsNumber(PdfName.CA);
        return strokingOpacity != null ? strokingOpacity.floatValue() : 1;
    }

    /**
     * PDF 2.0. When regenerating the annotation's appearance stream, this is the
     * opacity value that shall be used for stroking all visible
     * elements of the annotation in its closed state, including its background and border, but
     * not the popup window that appears when the annotation is opened.
     *
     * @param strokingOpacity opacity for stroking operations, including background and border
     * @return this {@link PdfAnnotation} object
     */
    public PdfAnnotation setStrokingOpacity(float strokingOpacity) {
        return put(PdfName.CA, new PdfNumber(strokingOpacity));
    }

    /**
     * Inserts the value into into the underlying {@link PdfDictionary} of this {@link PdfAnnotation} and associates it
     * with the specified key. If the key is already present in this {@link PdfAnnotation}, this method will override
     * the old value with the specified one.
     *
     * @param key   key to insert or to override
     * @param value the value to associate with the specified key
     * @return this {@link PdfAnnotation} instance.
     */
    public PdfAnnotation put(PdfName key, PdfObject value) {
        getPdfObject().put(key, value);
        setModified();
        return this;
    }

    /**
     * Removes the specified key from the underlying {@link PdfDictionary} of this {@link PdfAnnotation}.
     *
     * @param key key to be removed
     * @return this {@link PdfAnnotation} instance.
     */
    public PdfAnnotation remove(PdfName key) {
        getPdfObject().remove(key);
        return this;
    }

    /**
     * <p>
     * Adds file associated with PDF annotation and identifies the relationship between them.
     * </p>
     * <p>
     * Associated files may be used in Pdf/A-3 and Pdf 2.0 documents.
     * The method adds file to array value of the AF key in the annotation dictionary.
     * </p>
     * <p>
     * For associated files their associated file specification dictionaries shall include the AFRelationship key
     * </p>
     *
     * @param fs file specification dictionary of associated file
     */
    public void addAssociatedFile(PdfFileSpec fs) {
        if (null == ((PdfDictionary) fs.getPdfObject()).get(PdfName.AFRelationship)) {
            Logger logger = LoggerFactory.getLogger(PdfAnnotation.class);
            logger.error(LogMessageConstant.ASSOCIATED_FILE_SPEC_SHALL_INCLUDE_AFRELATIONSHIP);
        }
        PdfArray afArray = getPdfObject().getAsArray(PdfName.AF);
        if (afArray == null) {
            afArray = new PdfArray();
            put(PdfName.AF, afArray);
        }
        afArray.add(fs.getPdfObject());
    }

    /**
     * Returns files associated with PDF annotation.
     *
     * @param create iText will create AF array if it doesn't exist and create value is true
     * @return associated files array.
     */
    public PdfArray getAssociatedFiles(boolean create) {
        PdfArray afArray = getPdfObject().getAsArray(PdfName.AF);
        if (afArray == null && create) {
            afArray = new PdfArray();
            put(PdfName.AF, afArray);
        }
        return afArray;
    }


    /**
     * To manually flush a {@code PdfObject} behind this wrapper, you have to ensure
     * that this object is added to the document, i.e. it has an indirect reference.
     * Basically this means that before flushing you need to explicitly call {@link #makeIndirect(PdfDocument)}.
     * For example: wrapperInstance.makeIndirect(document).flush();
     * Note that not every wrapper require this, only those that have such warning in documentation.
     */
    @Override
    public void flush() {
        super.flush();
    }

    @Override
    protected boolean isWrappedObjectMustBeIndirect() {
        return true;
    }
}<|MERGE_RESOLUTION|>--- conflicted
+++ resolved
@@ -327,12 +327,8 @@
 
     /**
      * Gets a {@link PdfName} which value is a subtype of this annotation.
-<<<<<<< HEAD
-     * See ISO-320001 12.5.6, “Annotation Types” for the reference to the possible types.
-     *
-=======
      * See ISO-320001 12.5.6, "Annotation Types" for the reference to the possible types.
->>>>>>> 2ba74d02
+     *
      * @return subtype of this annotation.
      */
     public abstract PdfName getSubtype();
@@ -556,12 +552,8 @@
     }
 
     /**
-<<<<<<< HEAD
-     * Resets a flag that specifies a characteristic of the annotation to disabled state (see ISO-320001 12.5.3, “Annotation Flags”).
-     *
-=======
      * Resets a flag that specifies a characteristic of the annotation to disabled state (see ISO-320001 12.5.3, "Annotation Flags").
->>>>>>> 2ba74d02
+     *
      * @param flag an integer interpreted as set of one-bit flags which will be reset to disabled state.
      * @return this {@link PdfAnnotation} instance.
      */
@@ -606,12 +598,8 @@
     /**
      * Specific appearance object corresponding to the specific appearance type. This object might be either an appearance
      * stream or an appearance subdictionary. In the latter case, the subdictionary defines multiple appearance streams
-<<<<<<< HEAD
-     * corresponding to different appearance states of the annotation. See ISO-320001 12.5.5, “Appearance Streams”.
-     *
-=======
      * corresponding to different appearance states of the annotation. See ISO-320001 12.5.5, "Appearance Streams".
->>>>>>> 2ba74d02
+     *
      * @param appearanceType a {@link PdfName} specifying appearance type. Possible types are {@link PdfName#N Normal},
      *                       {@link PdfName#R Rollover} and {@link PdfName#D Down}.
      * @return null if their is no such appearance type or an appearance object which might be either
@@ -796,12 +784,8 @@
      * If the corner radii are 0, the border has square (not rounded) corners; if
      * the border width is 0, no border is drawn.
      * <p>
-<<<<<<< HEAD
-     * The array may have a fourth element, an optional dash array (see ISO-320001 8.4.3.6, “Line Dash Pattern”).
-     *
-=======
      * The array may have a fourth element, an optional dash array (see ISO-320001 8.4.3.6, "Line Dash Pattern").
->>>>>>> 2ba74d02
+     *
      * @return an {@link PdfArray} specifying the characteristics of the annotation’s border.
      */
     public PdfArray getBorder() {
@@ -887,12 +871,8 @@
 
     /**
      * The integer key of the annotation’s entry in the structural parent tree
-<<<<<<< HEAD
-     * (see ISO-320001 14.7.4.4, “Finding Structure Elements from Content Items”).
-     *
-=======
      * (see ISO-320001 14.7.4.4, "Finding Structure Elements from Content Items").
->>>>>>> 2ba74d02
+     *
      * @return integer key in structural parent tree or -1 if annotation is not tagged.
      */
     public int getStructParentIndex() {
@@ -930,7 +910,7 @@
     /**
      * Annotation title. For example for markup annotations, the title is the text label that shall be displayed in the
      * title bar of the annotation’s pop-up window when open and active. For movie annotation Movie actions
-     * (ISO-320001 12.6.4.9, “Movie Actions”) may use this title to reference the movie annotation.
+     * (ISO-320001 12.6.4.9, "Movie Actions") may use this title to reference the movie annotation.
      *
      * @return {@link PdfString} which value is an annotation title or null if it isn't specifed.
      */
@@ -939,23 +919,10 @@
     }
 
     /**
-<<<<<<< HEAD
      * The annotation rectangle, defining the location of the annotation on the page in default user space units.
      *
      * @param array a {@link PdfArray} which specifies a rectangle by two diagonally opposite corners.
      *              Typically, the array is of form [llx lly urx ury].
-=======
-     * @deprecated Supported only for:
-     * {@link PdfLinkAnnotation}, {@link PdfFreeTextAnnotation}, {@link PdfLineAnnotation}, {@link PdfSquareAnnotation},
-     * {@link PdfCircleAnnotation}, {@link PdfPolyGeomAnnotation}, {@link PdfInkAnnotation}, {@link PdfWidgetAnnotation}
-     * will be removed in 7.1
-     *
-     * Setter for the annotation's preset dashed border style. This property has affect only if {@link PdfAnnotation#STYLE_DASHED}
-     * style was used for the annotation border style (see {@link PdfAnnotation#setBorderStyle(PdfName)}.
-     * See ISO-320001 8.4.3.6, "Line Dash Pattern" for the format in which dash pattern shall be specified.
-     * @param dashPattern a dash array defining a pattern of dashes and gaps that
-     *                    shall be used in drawing a dashed border.
->>>>>>> 2ba74d02
      * @return this {@link PdfAnnotation} instance.
      */
     public PdfAnnotation setRectangle(PdfArray array) {
@@ -985,19 +952,12 @@
     }
 
     /**
-<<<<<<< HEAD
      * PDF 2.0. A language identifier overriding the document’s language identifier to
      * specify the natural language for all text in the annotation except where overridden by
      * other explicit language specifications
      *
      * @param lang language identifier
      * @return this {@link PdfAnnotation} instance
-=======
-     * Annotation title. For example for markup annotations, the title is the text label that shall be displayed in the
-     * title bar of the annotation’s pop-up window when open and active. For movie annotation Movie actions
-     * (ISO-320001 12.6.4.9, "Movie Actions") may use this title to reference the movie annotation.
-     * @return {@link PdfString} which value is an annotation title or null if it isn't specifed.
->>>>>>> 2ba74d02
      */
     public PdfAnnotation setLang(String lang) {
         return put(PdfName.Lang, new PdfString(lang, PdfEncodings.UNICODE_BIG));
