--- conflicted
+++ resolved
@@ -4,11 +4,7 @@
   <parent>
     <groupId>com.itextpdf.android</groupId>
     <artifactId>root-android</artifactId>
-<<<<<<< HEAD
-    <version>8.0.2</version>
-=======
     <version>8.0.3</version>
->>>>>>> 8b831c9e
   </parent>
   <artifactId>bouncy-castle-adapter-android</artifactId>
   <name>iText - Bouncy Castle Adapter</name>
