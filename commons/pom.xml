<?xml version="1.0" encoding="UTF-8"?>
<project xmlns="http://maven.apache.org/POM/4.0.0" xmlns:xsi="http://www.w3.org/2001/XMLSchema-instance" xsi:schemaLocation="http://maven.apache.org/POM/4.0.0 http://maven.apache.org/xsd/maven-4.0.0.xsd">
  <modelVersion>4.0.0</modelVersion>

  <parent>
    <groupId>com.itextpdf.android</groupId>
    <artifactId>root-android</artifactId>
<<<<<<< HEAD
    <version>7.2.2</version>
  </parent>

  <artifactId>commons-android</artifactId>

=======
    <version>7.2.3</version>
  </parent>
  <artifactId>commons-android</artifactId>
>>>>>>> 2721c718
  <name>iText 7 - commons</name>
  <url>https://itextpdf.com/</url>

  <properties>
    <jackson.core.version>2.13.3</jackson.core.version>
  </properties>

  <dependencies>
    <dependency>
<<<<<<< HEAD
=======
      <groupId>com.fasterxml.jackson.core</groupId>
      <artifactId>jackson-databind</artifactId>
      <version>${jackson.core.version}</version>
      <optional>true</optional>
    </dependency>

    <dependency>
>>>>>>> 2721c718
      <groupId>com.itextpdf.android</groupId>
      <artifactId>pdftest-android</artifactId>
      <version>${project.version}</version>
      <scope>test</scope>
    </dependency>
  </dependencies>

  <build>
    <plugins>
      <plugin>
        <groupId>org.apache.maven.plugins</groupId>
        <artifactId>maven-failsafe-plugin</artifactId>
        <configuration>
          <includes>
            <include>**/*.java</include>
          </includes>
          <groups>${integrationtests}</groups>
        </configuration>
      </plugin>
      <plugin>
        <groupId>org.apache.maven.plugins</groupId>
        <artifactId>maven-surefire-plugin</artifactId>
        <configuration>
          <groups>${unittests}</groups>
        </configuration>
      </plugin>
    </plugins>
  </build>
</project><|MERGE_RESOLUTION|>--- conflicted
+++ resolved
@@ -1,21 +1,12 @@
 <?xml version="1.0" encoding="UTF-8"?>
 <project xmlns="http://maven.apache.org/POM/4.0.0" xmlns:xsi="http://www.w3.org/2001/XMLSchema-instance" xsi:schemaLocation="http://maven.apache.org/POM/4.0.0 http://maven.apache.org/xsd/maven-4.0.0.xsd">
   <modelVersion>4.0.0</modelVersion>
-
   <parent>
     <groupId>com.itextpdf.android</groupId>
     <artifactId>root-android</artifactId>
-<<<<<<< HEAD
-    <version>7.2.2</version>
-  </parent>
-
-  <artifactId>commons-android</artifactId>
-
-=======
     <version>7.2.3</version>
   </parent>
   <artifactId>commons-android</artifactId>
->>>>>>> 2721c718
   <name>iText 7 - commons</name>
   <url>https://itextpdf.com/</url>
 
@@ -25,8 +16,6 @@
 
   <dependencies>
     <dependency>
-<<<<<<< HEAD
-=======
       <groupId>com.fasterxml.jackson.core</groupId>
       <artifactId>jackson-databind</artifactId>
       <version>${jackson.core.version}</version>
@@ -34,14 +23,12 @@
     </dependency>
 
     <dependency>
->>>>>>> 2721c718
       <groupId>com.itextpdf.android</groupId>
       <artifactId>pdftest-android</artifactId>
       <version>${project.version}</version>
       <scope>test</scope>
     </dependency>
   </dependencies>
-
   <build>
     <plugins>
       <plugin>
