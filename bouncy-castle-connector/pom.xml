--- conflicted
+++ resolved
@@ -4,11 +4,7 @@
   <parent>
     <groupId>com.itextpdf.android</groupId>
     <artifactId>root-android</artifactId>
-<<<<<<< HEAD
-    <version>8.0.0</version>
-=======
     <version>8.0.1</version>
->>>>>>> b738ad27
   </parent>
   <artifactId>bouncy-castle-connector-android</artifactId>
   <name>iText - Bouncy Castle Connector</name>
@@ -32,11 +28,7 @@
         </exclusion>
         <exclusion>
           <groupId>org.bouncycastle</groupId>
-<<<<<<< HEAD
-          <artifactId>bcprov-jdk15on</artifactId>
-=======
           <artifactId>bcprov-jdk18on</artifactId>
->>>>>>> b738ad27
         </exclusion>
       </exclusions>
     </dependency>
