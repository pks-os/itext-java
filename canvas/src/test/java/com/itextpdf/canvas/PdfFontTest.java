--- conflicted
+++ resolved
@@ -813,12 +813,8 @@
     }
 
     @Test
-<<<<<<< HEAD
-    public void createDocumentWithTrueTypeAsType0BasedExistingFont() throws IOException,  InterruptedException {
-=======
     @Ignore
     public void createDocumentWithTrueTypeAsType0BasedExistingFont() throws IOException, InterruptedException {
->>>>>>> eb39010b
         String inputFileName1 = sourceFolder + "DocumentWithTrueTypeAsType0.pdf";
         String filename = destinationFolder + "DocumentWithTrueTypeAsType0_new.pdf";
         String cmpFilename = sourceFolder + "cmp_DocumentWithTrueTypeAsType0_new.pdf";
